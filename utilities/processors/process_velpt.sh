--- conflicted
+++ resolved
@@ -8,36 +8,10 @@
 # C. Wingard 2024-03-22 -- Updated to use the process_options.sh script to
 #                          parse the command line inputs
 
-<<<<<<< HEAD
-# Parse the command line inputs
-if [ $# -ne 7 ]; then
-    echo "$0: required inputs are the platform and deployment names, the latitude and longitude, the VELPT directory"
-    echo "name, the deployment depth and the name of the file to process."
-    echo ""
-    echo "     example: $0 ce02shsm D00004 44.63929 -124.30404 buoy/velpt 7 20161012.velpt.json"
-    exit 1
-fi
-PLATFORM=${1,,}
-DEPLOY=${2^^}
-LAT=$3; LON=$4
-VELPT=${5,,}
-DEPTH=$6
-FILE=`basename $7`
-
-# Set the default directory paths and input/output sources
-
-DATA="/home/ooiuser/data"
-IN="$DATA/parsed/$PLATFORM/$DEPLOY/$VELPT/$FILE"
-OUT="$DATA/processed/$PLATFORM/$DEPLOY/$VELPT/${FILE%.json}.nc"
-if [ ! -d `dirname $OUT` ]; then
-    mkdir -p `dirname $OUT`
-fi
-=======
 # include the help function and parse the required and optional command line options
 DIR="${BASH_SOURCE%/*}"
 if [[ ! -d "$DIR" ]]; then DIR="$PWD"; fi
 source "$DIR/process_options.sh"
->>>>>>> a8a380bd
 
 # Process the file
 if [ -e $IN_FILE ]; then
