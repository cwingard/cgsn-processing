#!/bin/bash
#
# Read the parsed NUTNR data files from the CGSN Coastal Surface Moorings and
# create processed datasets available in NetCDF formatted files for further
# processing and review.
#
# C. Wingard 2017-01-24 -- Original script
# C. Wingard 2024-03-22 -- Updated to use the process_options.sh script to
#                          parse the command line inputs

<<<<<<< HEAD
# Parse the command line inputs
if [ $# -ne 8 ]; then
    echo "$0: required inputs are the platform and deployment names, the latitude and longitude, the NUTNR"
    echo "directory name, the name of the co-located CTD, the deployment depth, and the name of the file to process."
    echo ""
    echo "     example: $0 ce02shsm D00004 44.63929 -124.30404 nsif/nutnr ctdbp 7 20161012.nutnr.json"
    exit 1
fi
PLATFORM=${1,,}
DEPLOY=${2^^}
LAT=$3; LON=$4
NUTNR=${5,,}
CTD=${6,,}
DEPTH=$7
FILE=`basename $8`
=======
# include the help function and parse the required and optional command line options
DIR="${BASH_SOURCE%/*}"
if [[ ! -d "$DIR" ]]; then DIR="$PWD"; fi
source "$DIR/process_options.sh"
>>>>>>> a8a380bd

# check the processing flag for the correct ISUS data record type (full or condensed)
case $FLAG in
    0 | 1 )
        ;;
    * )
        echo "ERROR: Incorrect ISUS record type, $FLAG, in the processing"
        echo "flag. Please specify either 0 (condensed) or 1 (full) for the"
        echo "the ISUS data record format with the -f option."
        exit
        ;;
esac

<<<<<<< HEAD
DATA="/home/ooiuser/data"
IN="$DATA/parsed/$PLATFORM/$DEPLOY/$NUTNR/$FILE"
OUT="$DATA/processed/$PLATFORM/$DEPLOY/$NUTNR/${FILE%.json}.nc"
if [ ! -d `dirname $OUT` ]; then
    mkdir -p `dirname $OUT`
fi

# Process the file
if [ -e $IN ]; then
    cd /home/ooiuser/code/cgsn-processing
    python -m cgsn_processing.process.proc_nutnr -p $PLATFORM -d $DEPLOY -lt $LAT -lg $LON -dp $DEPTH \
      -i $IN -o $OUT -df $CTD
=======
# check that the co-located CTD name is provided
if [ -z "$COLOCATED" ]; then
    echo "ERROR: The co-located CTD name must be provided with the -c option."
    exit
fi

# set the name of the calibration coefficients file
COEFF="$(dirname "$IN_FILE")/nutnr.cal_coeffs.json"

# Process the file
if [ -e $IN_FILE ]; then
    cd /home/ooiuser/code/cgsn-processing || exit
    python -m cgsn_processing.process.proc_nutnr -p $PLATFORM -d $DEPLOY -lt $LAT -lg $LON -dp $DEPTH \
      -i $IN_FILE -o $OUT_FILE -s $FLAG -df $COLOCATED -cf $COEFF || echo "ERROR: Failed to process $IN_FILE"
>>>>>>> a8a380bd
fi<|MERGE_RESOLUTION|>--- conflicted
+++ resolved
@@ -8,28 +8,10 @@
 # C. Wingard 2024-03-22 -- Updated to use the process_options.sh script to
 #                          parse the command line inputs
 
-<<<<<<< HEAD
-# Parse the command line inputs
-if [ $# -ne 8 ]; then
-    echo "$0: required inputs are the platform and deployment names, the latitude and longitude, the NUTNR"
-    echo "directory name, the name of the co-located CTD, the deployment depth, and the name of the file to process."
-    echo ""
-    echo "     example: $0 ce02shsm D00004 44.63929 -124.30404 nsif/nutnr ctdbp 7 20161012.nutnr.json"
-    exit 1
-fi
-PLATFORM=${1,,}
-DEPLOY=${2^^}
-LAT=$3; LON=$4
-NUTNR=${5,,}
-CTD=${6,,}
-DEPTH=$7
-FILE=`basename $8`
-=======
 # include the help function and parse the required and optional command line options
 DIR="${BASH_SOURCE%/*}"
 if [[ ! -d "$DIR" ]]; then DIR="$PWD"; fi
 source "$DIR/process_options.sh"
->>>>>>> a8a380bd
 
 # check the processing flag for the correct ISUS data record type (full or condensed)
 case $FLAG in
@@ -43,20 +25,6 @@
         ;;
 esac
 
-<<<<<<< HEAD
-DATA="/home/ooiuser/data"
-IN="$DATA/parsed/$PLATFORM/$DEPLOY/$NUTNR/$FILE"
-OUT="$DATA/processed/$PLATFORM/$DEPLOY/$NUTNR/${FILE%.json}.nc"
-if [ ! -d `dirname $OUT` ]; then
-    mkdir -p `dirname $OUT`
-fi
-
-# Process the file
-if [ -e $IN ]; then
-    cd /home/ooiuser/code/cgsn-processing
-    python -m cgsn_processing.process.proc_nutnr -p $PLATFORM -d $DEPLOY -lt $LAT -lg $LON -dp $DEPTH \
-      -i $IN -o $OUT -df $CTD
-=======
 # check that the co-located CTD name is provided
 if [ -z "$COLOCATED" ]; then
     echo "ERROR: The co-located CTD name must be provided with the -c option."
@@ -71,5 +39,4 @@
     cd /home/ooiuser/code/cgsn-processing || exit
     python -m cgsn_processing.process.proc_nutnr -p $PLATFORM -d $DEPLOY -lt $LAT -lg $LON -dp $DEPTH \
       -i $IN_FILE -o $OUT_FILE -s $FLAG -df $COLOCATED -cf $COEFF || echo "ERROR: Failed to process $IN_FILE"
->>>>>>> a8a380bd
 fi