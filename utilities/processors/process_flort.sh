--- conflicted
+++ resolved
@@ -39,11 +39,7 @@
     cd /home/ooiuser/code/cgsn-processing
     {
         python -m cgsn_processing.process.proc_flort -p $PLATFORM -d $DEPLOY -lt $LAT -lg $LON -dp $DEPTH \
-<<<<<<< HEAD
-            -ba -i $IN -o $OUT -sn $SERIAL -df $CTD
-=======
             -i $IN -o $OUT -cf $COEFF -sn $SERIAL -df $CTD -ba
->>>>>>> b252af8d
     } || {
         echo "$IN failed to process"
     }
