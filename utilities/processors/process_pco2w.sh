#!/bin/bash
#
# Read the parsed PCO2W data files from the CGSN Coastal Surface Moorings and create
# processed datasets available in JSON formatted files with the vendor factory
# calibration coefficients applied for further processing and review.
#
# C. Wingard 2017-01-24 -- Original script
# C. Wingard 2024-03-22 -- Updated to use the process_options.sh script to
#                          parse the command line inputs

# include the help function and parse the required and optional command line options
DIR="${BASH_SOURCE%/*}"
if [[ ! -d "$DIR" ]]; then DIR="$PWD"; fi
source "$DIR/process_options.sh"

<<<<<<< HEAD
DATA="/home/ooiuser/data"
IN="$DATA/parsed/$PLATFORM/$DEPLOY/$PCO2W/$FILE"
OUT="$DATA/processed/$PLATFORM/$DEPLOY/$PCO2W/${FILE%.json}.nc"
if [ ! -d `dirname $OUT` ]; then
    mkdir -p `dirname $OUT`
fi

COEFF="$DATA/parsed/$PLATFORM/$DEPLOY/$PCO2W/pco2w_factory_calibration.coeffs"
BLANK="$DATA/parsed/$PLATFORM/$DEPLOY/$PCO2W/pco2w_factory_calibration.blanks"
=======
# check that the serial number is provided
if [ -z "$NSERIAL" ]; then
    echo "ERROR: The PCO2W serial number must be provided with the -s option."
    exit
fi

# set up the calibration and blank files
COEFF="$(dirname "$IN_FILE")/pco2w.cal_coeffs.json"
BLANK="$(dirname "$IN_FILE")/pco2w.in_situ_blanks.json"
>>>>>>> a8a380bd

# Process the file
if [ -e $IN_FILE ]; then
    cd /home/ooiuser/code/cgsn-processing || exit
    python -m cgsn_processing.process.proc_pco2w -p $PLATFORM -d $DEPLOY -lt $LAT -lg $LON -dp $DEPTH \
      -i $IN_FILE -o $OUT_FILE -cf $COEFF -df $BLANK -sn $NSERIAL || echo "ERROR: Failed to process $IN_FILE"
fi<|MERGE_RESOLUTION|>--- conflicted
+++ resolved
@@ -13,17 +13,6 @@
 if [[ ! -d "$DIR" ]]; then DIR="$PWD"; fi
 source "$DIR/process_options.sh"
 
-<<<<<<< HEAD
-DATA="/home/ooiuser/data"
-IN="$DATA/parsed/$PLATFORM/$DEPLOY/$PCO2W/$FILE"
-OUT="$DATA/processed/$PLATFORM/$DEPLOY/$PCO2W/${FILE%.json}.nc"
-if [ ! -d `dirname $OUT` ]; then
-    mkdir -p `dirname $OUT`
-fi
-
-COEFF="$DATA/parsed/$PLATFORM/$DEPLOY/$PCO2W/pco2w_factory_calibration.coeffs"
-BLANK="$DATA/parsed/$PLATFORM/$DEPLOY/$PCO2W/pco2w_factory_calibration.blanks"
-=======
 # check that the serial number is provided
 if [ -z "$NSERIAL" ]; then
     echo "ERROR: The PCO2W serial number must be provided with the -s option."
@@ -33,7 +22,6 @@
 # set up the calibration and blank files
 COEFF="$(dirname "$IN_FILE")/pco2w.cal_coeffs.json"
 BLANK="$(dirname "$IN_FILE")/pco2w.in_situ_blanks.json"
->>>>>>> a8a380bd
 
 # Process the file
 if [ -e $IN_FILE ]; then
