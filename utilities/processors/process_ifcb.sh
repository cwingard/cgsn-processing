#!/bin/bash
#
# Read the parsed IFCB data files from the CGSN Coastal Surface Moorings and
# create processed datasets available in NetCDF formatted files for further
# processing and review.
#
# P. Whelan 2023-12-06 -- Original script
# C. Wingard 2024-03-22 -- Updated to use the process_options.sh script to
#                          parse the command line inputs

# include the help function and parse the required and optional command line options
DIR="${BASH_SOURCE%/*}"
if [[ ! -d "$DIR" ]]; then DIR="$PWD"; fi
source "$DIR/process_options.sh"

# check the processing flag for the correct ADCP data types (PD0 or PD8)
case $FLAG in
    "adc" | "hdr" )
        ;;
    * )
        echo "ERROR: Incorrect IFCB data file type, $FLAG, in the processing"
        echo "flag. Please specify either ADC or HDR (case-insensitive) for"
        echo "the data record type with the -f option."
        exit
        ;;
esac

# Process the file
if [ -e $IN_FILE ]; then
    cd /home/ooiuser/code/cgsn-processing || exit
<<<<<<< HEAD
    python -m cgsn_processing.process.proc_ifcb -p $PLATFORM -d $DEPLOY -lt $LAT -lg $LON -dp $DEPTH \
      -i $IN_FILE -o $OUT_FILE -s $FLAG || echo "ERROR: Failed to process $IN_FILE"
=======
    python -m cgsn_processing.process.proc_ifcb_hdr -p $PLATFORM -d $DEPLOY -lt $LAT -lg $LON -dp $DEPTH \
      -i $IN_FILE -o $OUT_FILE || echo "ERROR: Failed to process $IN_FILE"
>>>>>>> 158c669a
fi<|MERGE_RESOLUTION|>--- conflicted
+++ resolved
@@ -28,11 +28,6 @@
 # Process the file
 if [ -e $IN_FILE ]; then
     cd /home/ooiuser/code/cgsn-processing || exit
-<<<<<<< HEAD
-    python -m cgsn_processing.process.proc_ifcb -p $PLATFORM -d $DEPLOY -lt $LAT -lg $LON -dp $DEPTH \
-      -i $IN_FILE -o $OUT_FILE -s $FLAG || echo "ERROR: Failed to process $IN_FILE"
-=======
     python -m cgsn_processing.process.proc_ifcb_hdr -p $PLATFORM -d $DEPLOY -lt $LAT -lg $LON -dp $DEPTH \
       -i $IN_FILE -o $OUT_FILE || echo "ERROR: Failed to process $IN_FILE"
->>>>>>> 158c669a
 fi