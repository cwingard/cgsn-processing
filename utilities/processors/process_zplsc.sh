#!/bin/bash
#
# Read the parsed ZPLSC data files from the CGSN Coastal Surface Moorings and
# create processed datasets available in NetCDF formatted files for further
# processing and review.
#
# C. Wingard 2017-01-24 -- Original script
# C. Wingard 2024-03-22 -- Updated to use the process_options.sh script to
#                          parse the command line inputs

# include the help function and parse the required and optional command line options
DIR="${BASH_SOURCE%/*}"
if [[ ! -d "$DIR" ]]; then DIR="$PWD"; fi
source "$DIR/process_options.sh"

<<<<<<< HEAD
DATA="/home/ooiuser/data"
IN="$DATA/parsed/$PLATFORM/$DEPLOY/$ZPLSC/$FILE"
OUT="$DATA/processed/$PLATFORM/$DEPLOY/$ZPLSC/${FILE%.json}.nc"
if [ ! -d `dirname $OUT` ]; then
    mkdir -p `dirname $OUT`
=======
# check that the flag has been set (used to define the bin size)
if [ -z "$FLAG" ]; then
    echo "ERROR: the bin size must be defined using the -f option."
    exit
>>>>>>> a8a380bd
fi

# Process the file
if [ -e $IN_FILE ]; then
    cd /home/ooiuser/code/cgsn-processing || exit
    python -m cgsn_processing.process.proc_zplsc -p $PLATFORM -d $DEPLOY -lt $LAT -lg $LON -dp $DEPTH \
      -i $IN_FILE -o $OUT_FILE -bs $FLAG || echo "ERROR: Failed to process $IN_FILE"
fi<|MERGE_RESOLUTION|>--- conflicted
+++ resolved
@@ -13,18 +13,10 @@
 if [[ ! -d "$DIR" ]]; then DIR="$PWD"; fi
 source "$DIR/process_options.sh"
 
-<<<<<<< HEAD
-DATA="/home/ooiuser/data"
-IN="$DATA/parsed/$PLATFORM/$DEPLOY/$ZPLSC/$FILE"
-OUT="$DATA/processed/$PLATFORM/$DEPLOY/$ZPLSC/${FILE%.json}.nc"
-if [ ! -d `dirname $OUT` ]; then
-    mkdir -p `dirname $OUT`
-=======
 # check that the flag has been set (used to define the bin size)
 if [ -z "$FLAG" ]; then
     echo "ERROR: the bin size must be defined using the -f option."
     exit
->>>>>>> a8a380bd
 fi
 
 # Process the file
