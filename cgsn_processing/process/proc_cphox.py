#!/usr/bin/env python
# -*- coding: utf-8 -*-
"""
@package cgsn_processing.process.proc_cphox
@file cgsn_processing/process/proc_cphox.py
@author Christopher Wingard
@brief Creates a NetCDF dataset for the Sea-Bird Electronics Deep SeapHOx V2
    data from the JSON formatted data
"""
import numpy as np
import os
import pandas as pd
import xarray as xr

from calendar import timegm
from gsw import SA_from_SP, pt0_from_t, CT_from_pt, sigma0, z_from_p

from cgsn_processing.process.common import ENCODING, inputs, json2df, dict_update, update_dataset
from cgsn_processing.process.configs.attr_common import SHARED
from cgsn_processing.process.configs.attr_cphox import CPHOX


def dissolved_oxygen(mlpl_doxy, degc, psu, dbar, lon, lat):
    """
    Calculate the dissolved oxygen concentration in umol/kg from the oxygen
    concentration in ml/l, temperature in degrees Celsius, salinity in
    practical salinity units, and pressure in decibars. The conversion is
    based on the Argo Data Management manual (Processing Argo OXYGEN
    data at the DAC level, 2022, v2.3.3 https://dx.doi.org/10.13155/39795).

    :param mlpl_doxy: oxygen concentration in ml/l as reported by the sensor
    :param degc: temperature in degrees Celsius recorded by the CTD sensor
    :param psu: salinity in practical salinity units recorded by the CTD sensor
    :param dbar: pressure in decibars recorded by the CTD sensor
    :param lon: longitude of the deployed sensor
    :param lat: latitude of the deployed sensor
    :return: dissolved oxygen concentration in umol/kg corrected for salinity,
        temperature, and pressure
    """
    # constants used in the calculations (see https://doi.org/10.13155/45915)
    b = [-6.24523e-3, -7.37614e-3, -1.03410e-2, -8.17083e-3]
    c = [-4.88682e-7]
    d = [24.4543, -67.4509, -4.8489, -5.44e-4]
    sref = 0.  # reference salinity (default value preset by the vendor)
    pref = 0.  # reference pressure (default value preset by the vendor)
    # Pcoef = [0.115, 0.00022, 0.0419]  # pressure correction coefficient (assumes correction applied)
    Pcoef = [0, 0.00016, 0.0307]  # pressure correction coefficient (assumes no correction applied)

    # convert the oxygen concentration from ml/l to umol/L
    molar_doxy = mlpl_doxy * 44.6596  # umol/L

    # salinity compensation of the oxygen concentration
    t_scaled = np.log((9298.15 - degc) / (273.15 + degc))
    t_abs = degc + 273.15
    pH20_tr = 1013.25 * np.exp(d[0] + d[1] * (100 / t_abs) + d[2] * np.log(t_abs / 100) + d[3] * sref)
    pH20_ts = 1013.25 * np.exp(d[0] + d[1] * (100 / t_abs) + d[2] * np.log(t_abs / 100) + d[3] * psu)
    a_tss = (1013.25 - pH20_tr) / (1013.25 - pH20_ts)
    scorr = a_tss ** np.exp((psu - sref) * (b[0] + b[1] * t_scaled + b[2] * t_scaled**2 + b[3] * t_scaled**3) +
                            c[0] * (psu**2 - sref**2))
    do_psal = molar_doxy * scorr

    # correction for pressure effects on quenching
    pcorr_sbe63 = np.exp(0.011 * pref / t_abs)
    do_psal_p = do_psal * (1 + (((Pcoef[1] * degc + Pcoef[2]) * dbar) / 1000)) / pcorr_sbe63

    # calculate the potential density from the CTD measurements
    SA = SA_from_SP(psu, dbar, lon, lat)
    pt0 = pt0_from_t(SA, degc, pref)
    CT = CT_from_pt(SA, pt0)
    sigma = (sigma0(SA, CT) + 1000) / 1000

    # convert the dissolved oxygen concentration to umol/kg
    doxy = do_psal_p / sigma
    return doxy


def ph_total(vrs_ext, degc, psu, dbar, k0, k2, f):
    """
    Calculate the total pH from the SeapHOx sensor. The total pH is calculated
    from the external voltage (vrs_ext), temperature (degC), salinity (psu),
    pressure (dbar), and the calibration coefficients (k0, k2, f). Source is
    Sea-Bird Scientific Application Note 99, "Calculating pH from ISFET pH
    Sensors".

    :param vrs_ext: external voltage from the FET sensor
    :param degc: temperature in degrees Celsius
    :param psu: salinity in practical salinity units
    :param dbar: pressure in decibars
    :param k0: calibration coefficient from vendor documentation
    :param k2: calibration coefficient from vendor documentation
    :param f: calibration coefficients (f0, f1, f2, f3, f4, f5) from the
        vendor documentation (as an array)
    :return: pH total
    """
    fp = f[0] * dbar + f[1] * dbar**2 + f[2] * dbar**3 + f[3] * dbar**4 + f[4] * dbar**5 + f[5] * dbar**6
    bar = dbar * 0.10  # convert pressure from dbar to bar

    # Nernstian response of the pH electrode (slope of the response)
    r = 8.3144621      # J/(mol K) universal gas constant
    t = degc + 273.15  # temperature in Kelvin
    f = 9.6485365e4    # C/mol Faraday constant
    snerst = r * t * np.log(10) / f

    # total chloride in seawater
    cl_total = (0.99889 / 35.453) * (psu / 1.80655) * (1000 / (1000 - 1.005 * psu))

    # partial Molal volume of HCl (calculated as Millero 1983)
    vhcl = 17.85 + 0.1044 * degc - 0.0001316 * degc**2

    # Sample ionic strength (calculated as Dickson et al. 2007)
    i = (19.924 * psu) / (1000 - 1.005 * psu)

    # Debye-Huckel constant for activity of HCl (calculated as Khoo et al. 1977)
    adh = 0.0000034286 * degc**2 + 0.00067503 * degc + 0.49172143

    # log of the activity coefficient of HCl as a function of temperature (calculated as Khoo et al. 1977)
    loghclt = ((-adh * np.sqrt(i)) / (1 + 1.394 * np.sqrt(i))) + (0.08885 - 0.000111 * degc) * i

    # log10 of the activity coefficient of HCl as a function of temperature and pressure (calculated as Johnson et
    # al. 2017)
    loghcltp = loghclt + (((vhcl * bar) / (np.log(10) * r * t * 10)) / 2)

    # total sulfate in seawater (calculated as Dickson et al. 2007)
    so4_total = (0.1400 / 96.062) * (psu / 1.80655)

    # acid disassociation constant of HSO4- (calculated as Dickson et al. 2007)
    ks = (1 - 0.001005 * psu) * np.exp((-4276.1 / t) + 141.328 - 23.093 * np.log(t) + ((-13856 / t) + 324.57 - 47.986 *
                                       np.log(t)) * np.sqrt(i) + ((35474 / t) - 771.54 + 114.723 * np.log(t)) *
                                       i - (2698 / t) * i**1.5 + (1776 / t) * i**2)

    # partial Molal volume of HSO4- (calculated as Millero 1983)
    v_hso4 = -18.03 + 0.0466 * degc + 0.000316 * degc**2

    # compressibility of sulfate (calculated as Millero 1983)
    kbar_s = (-4.53 + 0.09 * degc) / 1000

    # acid disassociation constant of HSO4- as function of salinity, temperature, and pressure (calculated as Millero
    # 1982)
    kstp = ks * np.exp((-v_hso4 * bar + 0.5 * kbar_s * bar**2) / (r * t * 10))

    # calculate the pH total, adjusted for pressure, temperature and salinity
    p_h = (((vrs_ext - k0 - k2 * degc - fp) / snerst) + np.log10(cl_total) + 2 * loghcltp -
           np.log10(1 + (so4_total / kstp)) - np.log10((1000 - 1.005 * psu) / 1000))

    return p_h


def proc_cphox(infile, platform, deployment, lat, lon, depth, **kwargs):
    """
    Processing function for the Sea-Bird Electronics Deep SeapHOx (combined
    CTD, dissolved oxygen and pH sensor). Loads the JSON formatted parsed
    data and saves the data to a NetCDF file.

    :param infile: JSON formatted parsed data file
    :param platform: Name of the mooring the instrument is mounted on.
    :param deployment: Name of the deployment for the input data file.
    :param lat: Latitude of the mooring deployment.
    :param lon: Longitude of the mooring deployment.
    :param depth: Depth of the platform relative to the sea surface.
    :return cphox: xarray dataset with the processed SeapHOx data
    """
    # parse the kwargs to determine if estimated parameters are to be calculated
    estimated = kwargs.get('estimated', False)

    # load the json data file as a pandas data frame
    cphox = json2df(infile)
    if cphox.empty:
        # json data file was empty, exiting
        return None

    # TODO: use vendor calibration coefficients to re-calculate the total pH from the external voltage data

    # convert SeapHOx date/time string to a pandas.Timestamp date/time object and then to a epoch time in seconds
    utc = pd.to_datetime(cphox['sphox_date_time_string'], format='%Y-%m-%dT%H:%M:%S', utc=True)
    epts = [timegm(t.timetuple()) for t in utc]  # calculate the epoch time as seconds since 1970-01-01 in UTC
    cphox['sensor_time'] = epts

    # drop unnecessary time columns. Note: IMM-queried cphox will not have DCL timestamp
    if 'dcl_date_time_string' in cphox:
        cphox = cphox.drop(columns=['dcl_date_time_string', 'sphox_date_time_string'])
    else:
        cphox = cphox.drop(columns=['sphox_date_time_string'])

    # reset the error code and serial number to integers
    cphox['error_flag'] = cphox['error_flag'].astype(int)
    cphox['serial_number'] = cphox['serial_number'].astype(int)

<<<<<<< HEAD
    # convert the oxygen concentration from ml/l to umol/L and then to umol/kg per the SBE63 manual
    sa = SA_from_SP(cphox['salinity'].values, cphox['pressure'].values, lon, lat)
    pt0 = pt0_from_t(sa, cphox['temperature'].values, cphox['pressure'].values)
    ct = CT_from_pt(sa, pt0)
    sigma = sigma0(sa, ct)
    cphox['oxygen_molar_concentration'] = cphox['oxygen_concentration'] * 44661.5 / 1000.  # umol/L
    cphox['oxygen_concentration_per_kg'] = cphox['oxygen_concentration'] * 44661.5 / (sigma + 1000.)  # umol/kg
=======
    # convert the oxygen concentration from ml/l to umol/L and then to umol/kg per the Argo Data Management manual
    cphox['oxygen_molar_concentration'] = cphox['oxygen_concentration'] * 44.6596  # umol/L
    cphox['oxygen_concentration_per_kg'] = dissolved_oxygen(cphox['oxygen_concentration'].values,
                                                            cphox['temperature'].values, cphox['salinity'].values,
                                                            cphox['pressure'].values, lon, lat)
>>>>>>> 158c669a

    # replace the deployment depth with the actual depth from the pressure sensor
    z = z_from_p(cphox['pressure'], lat)  # calculate the depth from the pressure
    darray = [depth, z.min(), z.max()]

<<<<<<< HEAD
    if estimated:
        # Use the Lee et al. (2006) model to estimate the total alkalinity from the salinity and temperature
        # https://doi.org/10.1029/2006GL027207
        if 'CE' in platform:
            # for the Coastal Endurance array, use zone 4 (North Pacific) coefficients
=======
    if estimated:  # calculate the estimated alkalinity
        # Use the Lee et al. (2006) models to estimate the total alkalinity from the salinity and temperature
        # (https://doi.org/10.1029/2006GL027207). More appropriate models may be available for the specific
        # deployment locations (especially in cases of freshwater intrusion). These estimates are intended to be
        # used by operators of the moorings in general assessments of the carbonate system as measured by other
        # co-located instruments.
        if 'CE' in platform:  # Coastal Endurance (Zone 4)
>>>>>>> 158c669a
            cphox['estimated_alkalinity'] = (2305 + 53.23 * (cphox['salinity'] - 35) + 1.85 *
                                             (cphox['salinity'] - 35)**2 - 14.72 * (cphox['temperature'] - 20) -
                                             0.158 * (cphox['temperature'] - 20)**2 + 0.062 *
                                             (cphox['temperature'] - 20) * lon)
<<<<<<< HEAD
        else:
            # for the Coastal Pioneer and Global Irminger arrays, use zone 3 (North Atlantic) coefficients
            cphox['estimated_alkalinity'] = (2305 + 53.97 * (cphox['salinity'] - 35) + 2.74 *
                                             (cphox['salinity'] - 35)**2 - 1.16 * (cphox['temperature'] - 20) -
                                             0.040 * (cphox['temperature'] - 20)**2)
=======
        else:  # Coastal Pioneer and Global Irminger (Zone 3)
            # North Atlantic (Pioneer and Irminger) model
            cphox['estimated_alkalinity'] = (2305 + 53.97 * (cphox['salinity'] - 35) + 2.74 *
                                             (cphox['salinity'] - 35)**2 - 1.16 * (cphox['temperature'] - 20) -
                                             0.040 * (cphox['temperature'] - 20)**2)

        # If the temperature is greater than 20 degrees Celsius, use the Subtropics model (Zone 1)
        zone1 = (2305 + 58.66 * (cphox['salinity'] - 35) + 2.32 * (cphox['salinity'] - 35)**2 -
                 1.41 * (cphox['temperature'] - 20) - 0.040 * (cphox['temperature'] - 20)**2)
        m = cphox['temperature'] > 20
        cphox['estimated_alkalinity'][m] = zone1[m]
>>>>>>> 158c669a

    # create an xarray data set from the data frame
    cphox = xr.Dataset.from_dataframe(cphox)

    # assign/create needed dimensions, geo coordinates and update the metadata attributes for the data set
    cphox['deploy_id'] = xr.Variable(('time',), np.repeat(deployment, len(cphox.time)).astype(str))
    attrs = dict_update(CPHOX, SHARED)  # add the shared the attributes
    cphox = update_dataset(cphox, platform, deployment, lat, lon, darray, attrs)
    return cphox


def main(argv=None):
    """
    Command line function to process the SeapHOx data using the proc_cphox
    function. Command line arguments are parsed and passed to the function.

    :param argv: List of command line arguments
    """
    # load the input arguments
    args = inputs(argv)
    infile = os.path.abspath(args.infile)
    outfile = os.path.abspath(args.outfile)
    platform = args.platform
    deployment = args.deployment
    lat = args.latitude
    lon = args.longitude
    depth = args.depth
    if args.switch == "estimate":
        estimated = True
    else:
        estimated = False

    # process the SeapHOx data and save the results to disk
    cphox = proc_cphox(infile, platform, deployment, lat, lon, depth, estimated=estimated)
    if cphox:
        cphox.to_netcdf(outfile, mode='w', format='NETCDF4', engine='netcdf4', encoding=ENCODING)


if __name__ == '__main__':
    main()<|MERGE_RESOLUTION|>--- conflicted
+++ resolved
@@ -185,33 +185,16 @@
     cphox['error_flag'] = cphox['error_flag'].astype(int)
     cphox['serial_number'] = cphox['serial_number'].astype(int)
 
-<<<<<<< HEAD
-    # convert the oxygen concentration from ml/l to umol/L and then to umol/kg per the SBE63 manual
-    sa = SA_from_SP(cphox['salinity'].values, cphox['pressure'].values, lon, lat)
-    pt0 = pt0_from_t(sa, cphox['temperature'].values, cphox['pressure'].values)
-    ct = CT_from_pt(sa, pt0)
-    sigma = sigma0(sa, ct)
-    cphox['oxygen_molar_concentration'] = cphox['oxygen_concentration'] * 44661.5 / 1000.  # umol/L
-    cphox['oxygen_concentration_per_kg'] = cphox['oxygen_concentration'] * 44661.5 / (sigma + 1000.)  # umol/kg
-=======
     # convert the oxygen concentration from ml/l to umol/L and then to umol/kg per the Argo Data Management manual
     cphox['oxygen_molar_concentration'] = cphox['oxygen_concentration'] * 44.6596  # umol/L
     cphox['oxygen_concentration_per_kg'] = dissolved_oxygen(cphox['oxygen_concentration'].values,
                                                             cphox['temperature'].values, cphox['salinity'].values,
                                                             cphox['pressure'].values, lon, lat)
->>>>>>> 158c669a
 
     # replace the deployment depth with the actual depth from the pressure sensor
     z = z_from_p(cphox['pressure'], lat)  # calculate the depth from the pressure
     darray = [depth, z.min(), z.max()]
 
-<<<<<<< HEAD
-    if estimated:
-        # Use the Lee et al. (2006) model to estimate the total alkalinity from the salinity and temperature
-        # https://doi.org/10.1029/2006GL027207
-        if 'CE' in platform:
-            # for the Coastal Endurance array, use zone 4 (North Pacific) coefficients
-=======
     if estimated:  # calculate the estimated alkalinity
         # Use the Lee et al. (2006) models to estimate the total alkalinity from the salinity and temperature
         # (https://doi.org/10.1029/2006GL027207). More appropriate models may be available for the specific
@@ -219,18 +202,10 @@
         # used by operators of the moorings in general assessments of the carbonate system as measured by other
         # co-located instruments.
         if 'CE' in platform:  # Coastal Endurance (Zone 4)
->>>>>>> 158c669a
             cphox['estimated_alkalinity'] = (2305 + 53.23 * (cphox['salinity'] - 35) + 1.85 *
                                              (cphox['salinity'] - 35)**2 - 14.72 * (cphox['temperature'] - 20) -
                                              0.158 * (cphox['temperature'] - 20)**2 + 0.062 *
                                              (cphox['temperature'] - 20) * lon)
-<<<<<<< HEAD
-        else:
-            # for the Coastal Pioneer and Global Irminger arrays, use zone 3 (North Atlantic) coefficients
-            cphox['estimated_alkalinity'] = (2305 + 53.97 * (cphox['salinity'] - 35) + 2.74 *
-                                             (cphox['salinity'] - 35)**2 - 1.16 * (cphox['temperature'] - 20) -
-                                             0.040 * (cphox['temperature'] - 20)**2)
-=======
         else:  # Coastal Pioneer and Global Irminger (Zone 3)
             # North Atlantic (Pioneer and Irminger) model
             cphox['estimated_alkalinity'] = (2305 + 53.97 * (cphox['salinity'] - 35) + 2.74 *
@@ -242,7 +217,6 @@
                  1.41 * (cphox['temperature'] - 20) - 0.040 * (cphox['temperature'] - 20)**2)
         m = cphox['temperature'] > 20
         cphox['estimated_alkalinity'][m] = zone1[m]
->>>>>>> 158c669a
 
     # create an xarray data set from the data frame
     cphox = xr.Dataset.from_dataframe(cphox)
