--- conflicted
+++ resolved
@@ -16,16 +16,10 @@
 from datetime import datetime, timedelta
 from pytz import timezone
 
-<<<<<<< HEAD
-from cgsn_processing.process.common import ENCODING, colocated_ctd, inputs, json2df, dict_update, update_dataset
-from cgsn_processing.process.configs.attr_phsen import PHSEN
-from cgsn_processing.process.configs.attr_common import SHARED
-=======
 from cgsn_processing.process.common import ENCODING, Coefficients, colocated_ctd, inputs, json2df, \
     dict_update, update_dataset
 from cgsn_processing.process.finding_calibrations import find_calibration
 from cgsn_processing.process.configs.attr_phsen import GLOBAL, PHSEN
->>>>>>> be39aa9b
 
 from pyseas.data.ph_functions import ph_battery, ph_thermistor, ph_calc_phwater
 from gsw import SP_from_C
@@ -238,14 +232,6 @@
 
     # merge the data sets together and create the final data set with full attributes
     data_dataset = xr.Dataset.from_dataframe(data)
-<<<<<<< HEAD
-    pH = xr.merge([data_dataset, ds])
-    attrs = dict_update(PHSEN, SHARED)  # add the shared attributes
-    pH = update_dataset(pH, platform, deployment, lat, lon, [depth, depth, depth], attrs)
-
-    # save the file
-    pH.to_netcdf(outfile, mode='w', format='NETCDF4', engine='h5netcdf', encoding=ENCODING)
-=======
     phsen = xr.merge([data_dataset, ds])
     attrs = dict_update(GLOBAL, PHSEN)  # merge global and PHSEN attribute dictionaries into a single dictionary
     if proc_flag:
@@ -276,7 +262,6 @@
     phsen = proc_phsen(infile, platform, deployment, lat, lon, depth, ctd_name=ctd_name, serial_number=serial_number)
     if phsen:
         phsen.to_netcdf(outfile, mode='w', format='NETCDF4', engine='netcdf4', encoding=ENCODING)
->>>>>>> be39aa9b
 
 
 if __name__ == '__main__':
