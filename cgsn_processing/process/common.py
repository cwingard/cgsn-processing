#!/usr/bin/env python
# -*- coding: utf-8 -*-
import argparse
import collections
import datetime
import glob
import json
import numpy as np
import os
import pandas as pd
import re
import sys

from dateutil import rrule
from pathlib import Path

# Create a Global dictionary with Basic Information about the moorings
BUOYS = {
    'ce01issm': {'name': 'Coastal Endurance Oregon Inshore Surface Mooring'},
    'ce01issp': {'name': 'Coastal Endurance Oregon Inshore Surface Piercing Profiler'},
    'ce02shsm': {'name': 'Coastal Endurance Oregon Shelf Surface Mooring'},
    'ce04ossm': {'name': 'Coastal Endurance Oregon Offshore Surface Mooring'},
    'ce06issm': {'name': 'Coastal Endurance Washington Inshore Surface Mooring'},
    'ce06issp': {'name': 'Coastal Endurance Washington Inshore Surface Piercing Profiler'},
    'ce07shsm': {'name': 'Coastal Endurance Washington Shelf Surface Mooring'},
    'ce09ossm': {'name': 'Coastal Endurance Washington Offshore Surface Mooring'},
    'ce09ospm': {'name': 'Coastal Endurance Washington Offshore Profiler Mooring'}
}

# Create a dictionary to correct some inconsistencies between an xarray dataset and a CF compliant NetCDF file
ENCODING = {
<<<<<<< HEAD
    'time': {'_FillValue': False},
    'lat': {'_FillValue': False},
    'lon': {'_FillValue': False},
    'z': {'_FillValue': False},
    'station': {'dtype': 'S8'},
    'deploy_id': {'dtype': 'S6'}
=======
    'time': {'_FillValue': None},
    'lat': {'_FillValue': None},
    'lon': {'_FillValue': None},
    'z': {'_FillValue': None},
    'station': {'dtype': str},
    'deploy_id': {'dtype': str}
>>>>>>> bf3daa10
}

# Create global default fill values
FILL_INT = -9999999
FILL_NAN = np.nan


class NumpyEncoder(json.JSONEncoder):
    """
    Special json encoder for numpy types, where we have nested numpy arrays in a dictionary.
    Allows saving the data to a json file. Used by the Coefficients class to save instrument
    calibration coefficients to disk

    From our trusty friends at StackOverflow: https://stackoverflow.com/a/49677241
    """
    def default(self, obj):
        if isinstance(obj, (np.int_, np.intc, np.intp, np.int8, np.int16, np.int32,
                            np.int64, np.uint8, np.uint16, np.uint32, np.uint64)):
            return int(obj)
        elif isinstance(obj, (np.float_, np.float16, np.float32, np.float64)):
            return float(obj)
        elif isinstance(obj,(np.ndarray,)):
            return obj.tolist()
        return json.JSONEncoder.default(self, obj)


class Coefficients(object):
    """
    A Coefficients class with two methods to load/save the serialized calibration coefficients for an instrument.
    """
    def __init__(self, coeff_file):
        """
        Initialize the class with the path to coefficients file and an empty dictionary structure for
        the calibration data
        """
        # set the infile name and path
        self.coeff_file = coeff_file
        self.coeffs = {}

    def load_coeffs(self):
        """
        Obtain the calibration data for this instrument from a JSON data file.
        """
        with open(self.coeff_file, 'r') as f:
            coeffs = json.load(f)

        # JSON loads arrays as lists. We need to convert those to arrays for our work
        for c in coeffs:
            if isinstance(coeffs[c], list):
                coeffs[c] = np.asarray(coeffs[c])

        self.coeffs = coeffs

    def save_coeffs(self):
        """
        Save the calibration data for this instrument to a JSON data file.
        """
        with open(self.coeff_file, 'w') as f:
            jdata = json.dumps(self.coeffs, cls=NumpyEncoder)
            f.write(jdata)


class Error(Exception):
    """Base class for exceptions in this module."""
    pass


class InputError(Error):
    """
    Exception raised for errors in the input.

    Attributes:
        expression -- input expression in which the error occurred
        message -- explanation of the error
    """

    def __init__(self, expression, message):
        self.expression = expression
        self.message = message


def hex2int(hstr):
    """
    Convert an error flag value represented as a hex string to an integer
    """
    return int(hstr, 16)


def join_df(df1, df2):
    """
    Join two data frames, padding missing values with the appropriate fill value. Recasting data types in the joined
    data frames back to their original settings from prior to the join.

    :param df1: primary dataframe to merge the secondary dataframe into
    :param df2: secondary dataframe
    :return joined: combined primary and secondary dataframes
    """
    # capture the data types in the original data frames
    orig = df1.dtypes.to_dict()
    orig.update(df2.dtypes.to_dict())

    # join the data frames
    joined = df1.join(df2, how='outer')

    # data types are converted to a float in the above operation, need to convert integers and strings back to their
    # original data types and reset the fill values to appropriate values instead of NaN.
    for col in joined:
        if orig[col] == 'int32':
            joined[col].fillna(-9999999, inplace=True)
            joined[col] = joined[col].astype(orig[col])

        if orig[col] == 'object':
            joined[col].fillna('unknown', inplace=True)
            joined[col] = joined[col].astype('|S')

    return joined


def json2obj(infile):
    """
    Read in a JSON formatted data file and return the results as a json formatted data object.
    """
    jf = Path(infile)
    try:
        # test to see if the file exists
        jf.resolve()
    except FileNotFoundError:
        # if not, return an empty data frame
        print("JSON data file {0} was not found, returning empty data frame".format(infile))
        return None
    else:
        # otherwise, read in the data file
        with open(infile) as jf:
            data = json.load(jf)

        return data


def json2df(infile):
    """
    Read in a JSON formatted data file and return the results as a panda dataframe.
    """
    jf = Path(infile)
    if not jf.is_file():
        # if not, return an empty data frame
        print("JSON data file {0} was not found, returning empty data frame".format(infile))
        return pd.DataFrame()
    else:
        # otherwise, read in the data file
        with open(infile) as jf:
            df = pd.DataFrame(json.load(jf))

        # some of the data files are empty, exit early if so.
        if df.empty:
            print("JSON data file {0} was empty, returning empty data frame".format(infile))
            return df

        # setup time and the index
        df['time'] = pd.to_datetime(df.time, unit='s')
        df.index = df['time']

        # convert all long integers (int64) to ones acceptable for further processing
        for col in df.columns:
            if df[col].dtype == np.int64:
                df[col] = df[col].astype(np.int32)

        return df


def json_obj2df(data, sub):
    """
    Take a JSON formatted data object, read it in as a dict, pull out the subarray of interest, and return the results
    as a panda data frame.
    """
    df = pd.DataFrame(data[sub])
    if df.empty:
        return df

    # Depending on the json data, time may or may not be present in the subarray. In those cases, it will be at the
    # root level of the json data.
    if 'time' in df.keys():
        df['time'] = pd.to_datetime(df['time'], unit='s')
        df.set_index('time', drop=True, inplace=True)
    else:
        df['time'] = pd.to_datetime(data['time'], unit='s')
        df.set_index('time', drop=True, inplace=True)

    for col in df.columns:
        if df[col].dtype == np.int64:
            df[col] = df[col].astype(np.int32)

    return df


def colocated_ctd(infile, ctd_name):
    """
    Using the instrument name and datetime information from the instrument file name, find the co-located CTD data
    to use in further processing steps.

    :param infile: instrument file name with the full, absolute path
    :param ctd_name: name of the CTD file to match to the instrument file name
    :return ctd: CTD data covering the time period of interest for input file, will be an empty data frame
                 if no co-located CTD data can be found.
    """
    # create an empty ctd dataframe for use below
    ctd = pd.DataFrame()

    # using the source instrument's full path information, split out the path and file name.
    instrmt_path, instrmt_file = os.path.split(infile)
    instrmt_name = os.path.basename(instrmt_path)
    ctd_path = re.sub(instrmt_name, ctd_name, instrmt_path)

    # data files are named with either a date stamp, or a date+time stamp followed by the instrument name.
    x = re.match(r'([\d]{8}|[\d]{8}_[\d]{6}).([\w]*).json', instrmt_file)
    if x:   # extract the date from the file name
        if len(x.group(1)) == 8:
            instrmt_date = datetime.datetime.strptime(x.group(1), '%Y%m%d')
        else:
            instrmt_date = datetime.datetime.strptime(x.group(1), '%Y%m%d_%H%M%S')
    else:
        # cannot determine date of the instrument file, exit the function
        return ctd

    # given the date, find our co-located ctd data files
    tdelta = datetime.timedelta(days=1)
    for dt in rrule.rrule(rrule.DAILY, dtstart=instrmt_date - tdelta, until=instrmt_date + tdelta):
        dt_str = dt.strftime('%Y%m%d')
        ctd_file = f'{dt_str}.*.json'
        co_located = glob.glob((ctd_path + '/' + ctd_file))
        if co_located:
            df = json2df(os.path.abspath(co_located[0]))
            if not df.empty:
                ctd = pd.concat((ctd, df), sort=False)

    return ctd


def update_dataset(ds, platform, deployment, lat, lon, depth, attrs):
    """
    Updates a data set with global and variable level metadata attributes and
    sets appropriate dimensions and coordinate axes based on the CF Metadata
    Standard, version 1.7, for a single time series at a nominal fixed spatial
    location.

    :param ds: Data set to update
    :param platform: Platform name
    :param deployment: Deployment name
    :param lat: Deployment latitude in decimal degrees North
    :param lon: Deployment longitude in decimal degrees East
    :param depth: Array indicating the deployment depth, and the vertical
        minimum and maximum extent of the depth range for the instrument in
        this data set
    :param attrs: Global and variable level attributes for the data set
    :return ds: The updated data set
    """
    # convert the depth array to named variables
    deploy_depth = depth[0]     # instrument deployment depth
    min_depth = depth[1]        # minimum vertical extent of the instrument depth
    max_depth = depth[2]        # maximum vertical extent of the instrument depth
    # note, the minimum and maximum depths will vary if the instrument includes a
    # pressure sensor, otherwise they will be set to the deployment depth

    # add the non-dimensional coordinate variables
    ds = ds.assign_coords({
        'lat': lat,
        'lon': lon,
        'z': deploy_depth,
        'station': platform.upper()
    })

    # Convert time from nanoseconds to seconds since 1970
    ds['time'] = dt64_epoch(ds.time)

    # update the global attributes with deployment specific details
    attrs['global'] = dict_update(attrs['global'], {
        'comment': 'Mooring ID: {}-{}'.format(platform.upper(), re.sub('\D', '', deployment)),
        'date_created': datetime.datetime.utcnow().strftime("%Y-%m-%dT%H:%M:00Z"),
        'geospatial_lat_max': lat,
        'geospatial_lat_min': lat,
        'geospatial_lon_max': lon,
        'geospatial_lon_min': lon,
        'geospatial_vertical_max': max_depth,
        'geospatial_vertical_min': min_depth,
        'geospatial_vertical_positive': 'down',
        'geospatial_vertical_units': 'm'
    })

    # assign the updated attributes to the global metadata and the individual variables
    ds.attrs = attrs['global']
    for v in ds.variables:
        if v not in ['time', 'lat', 'lon', 'z', 'station', 'wavelength_number']:
            ds[v].attrs = dict_update(attrs[v], {'coordinates': 'time lat lon z station'})
        else:
            ds[v].attrs = attrs[v]

    # reset all integers set as long, or int64, as an int32. ERDDAP doesn't like longs
    for v in ds.variables:
        if ds[v].dtype == np.int64:
            ds[v] = ds[v].astype(np.int32)

    # return the data set for further work
    return ds


def json_sub2df(infile, sub):
    """
    Read in a JSON formatted data file, pull out the subarray and return the results as a panda dataframe.
    """
    with open(infile) as jf:
        data = json.load(jf)
        df = pd.DataFrame(data[sub])
        if df.empty:
            return df

        df['time'] = pd.to_datetime(df.time, unit='s')
        df.index = df['time']

        for col in df.columns:
            if df[col].dtype == np.int64:
                df[col] = df[col].astype(np.int32)

        return df


def df2omtdf(df, lat=0., lon=0., depth=0., time_var='time'):
    """
    Modifies a dataframe to be suitable for use with the from_dataframe
    method of pocean's OrthogonalMultidimensionalTimeseries
    """
    # rename time var to "t"
    df['t'] = df.pop(time_var)

    # fill lat/lon/depth values
    df['y'] = lat
    df['x'] = lon
    df['z'] = depth

    # just one station
    df['station'] = 0

    # convert all int64s to int32s
    for col in df.columns:
        if df[col].dtype == np.int64:
            df[col] = df[col].astype(np.int32)

    return df


def reset_long(df):
    """
    Resets all int64s (longs) in a dataframe to int32 (int). ERDDAP cannot handle longs.
    """
    # convert all int64s to int32s
    for col in df.columns:
        if df[col].dtype == np.int64:
            df[col] = df[col].astype(np.int32)

    return df


def split_column(df, colname, n=None, singular=None, names=None):
    """
    Convert col = [[a, b, c], [d, e, f]]
    into
    col1 = [a, d]
    col2 = [b, e]
    col3 = [c, f]
    """
    if names is None:
        if singular is None:
            singular = colname
        names = ['{}{}'.format(singular, i+1) for i in range(n)]
    else:
        n = len(names)
    for i, name in zip(range(n), names):
        df[name] = [v[i] for v in df[colname]]
    df.pop(colname)
    return df


def dict_update(source, overrides):
    """
    Update a nested dictionary or similar mapping. Modifies ``source`` in place.

    From https://stackoverflow.com/a/30655448. Replaces original dict_update used by poceans-core, also pulled from
    the same thread.
    """
    for key, value in overrides.items():
        if isinstance(value, collections.Mapping) and value:
            returned = dict_update(source.get(key, {}), value)
            source[key] = returned
        else:
            source[key] = overrides[key]
    return source


def dt64_epoch(dt64):
    """
    Convert a panda or xarray date/time value represented as a datetime64 object (nanoseconds since 1970) to a float,
    representing an epoch time stamp (seconds since 1970-01-01).

    :param dt64: panda or xarray datatime64 object
    :return epts: epoch time as seconds since 1970-01-01
    """
    epts = dt64.values.astype(float) / 10.0 ** 9
    return epts


def epoch_time(time_string):
    """
    Convert a date/time string into a Unix epoch time stamp (seconds since 1970-01-01)

    :param time_string: Input date/time string in ISO-8601 format.
    :return epts: The date/time string value converted into a Unix epoch time stamp
    """
    # convert the date and time string into a pandas datetime64 object
    dt = pd.Timestamp(time_string)

    # calculate the epoch time as seconds since 1970-01-01 in UTC
    epts = dt.value / 10.0 ** 9
    return epts


def inputs(args=None):
    """
    Sets the main input arguments for the processor. At the least, the input and output files need to be specified,
    as well as the platform name, deployment name, latitude and longitude. Optionally, you can specify the sources of
    the factory calibration data (either a stored serialized object, or a link (either file path for factory provided
    data file(s) or a URL to OOI CI maintained CSV files). File names should always include path names. Finally a
    simple integer switch is provided for cases where the processor needs to function differently depending on some
    set of basic conditions.
    """
    if args is None:
        args = sys.argv[1:]
        
    # initialize argument parser
    parser = argparse.ArgumentParser(description="""Process data files, converting data from engineering units
                                                    to scientific units and saving as NetCDF""",
                                     epilog="""Process and convert data file to NetCDF""")

    # assign arguments for the infile and outfile and a generic switch that can
    # be used, if needed, to set different options (e.g. if switch == 1, do
    # this or that).
    parser.add_argument("-i", "--infile", dest="infile", type=str, required=True)
    parser.add_argument("-o", "--outfile", dest="outfile", type=str, required=True)
    parser.add_argument("-p", "--platform", dest="platform", type=str, required=True)
    parser.add_argument("-d", "--deployment", dest="deployment", type=str, required=True)
    parser.add_argument("-lt", "--latitude", dest="latitude", type=float, required=True)
    parser.add_argument("-lg", "--longitude", dest="longitude", type=float, required=True)
    parser.add_argument("-dp", "--depth", dest="depth", type=float, required=True)
    parser.add_argument("-ba", "--burst_average", dest="burst", default=False, action='store_true')
    parser.add_argument("-bs", "--bin_size", dest="bin_size", type=float, required=False)
    parser.add_argument("-bd", "--blanking_distance", dest="blanking_distance", type=float, required=False)
    parser.add_argument("-cf", "--coeff_file", dest="coeff_file", type=str, required=False)
    parser.add_argument("-sn", "--serial_number", dest="serial", type=str, required=False)
    parser.add_argument("-dsn", "--dosta_serial_number", dest="dosta_serial", type=str, required=False)
    parser.add_argument("-fsn", "--flord_serial_number", dest="flord_serial", type=str, required=False)
    parser.add_argument("-df", "--devfile", dest="devfile", type=str, required=False)
    parser.add_argument("-u", "--csvurl", dest="csvurl", type=str, required=False)
    parser.add_argument("-s", "--switch", dest="switch", type=str, required=False)

    # parse the input arguments and create a parser object
    return parser.parse_args(args)<|MERGE_RESOLUTION|>--- conflicted
+++ resolved
@@ -29,21 +29,12 @@
 
 # Create a dictionary to correct some inconsistencies between an xarray dataset and a CF compliant NetCDF file
 ENCODING = {
-<<<<<<< HEAD
-    'time': {'_FillValue': False},
-    'lat': {'_FillValue': False},
-    'lon': {'_FillValue': False},
-    'z': {'_FillValue': False},
-    'station': {'dtype': 'S8'},
-    'deploy_id': {'dtype': 'S6'}
-=======
     'time': {'_FillValue': None},
     'lat': {'_FillValue': None},
     'lon': {'_FillValue': None},
     'z': {'_FillValue': None},
     'station': {'dtype': str},
     'deploy_id': {'dtype': str}
->>>>>>> bf3daa10
 }
 
 # Create global default fill values
