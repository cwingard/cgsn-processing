--- conflicted
+++ resolved
@@ -24,12 +24,8 @@
 from cgsn_processing.process.common import Coefficients, inputs, json2df, colocated_ctd, update_dataset, \
     ENCODING, dict_update
 from cgsn_processing.process.finding_calibrations import find_calibration
-<<<<<<< HEAD
 from cgsn_processing.process.configs.attr_flort import FLORT
 from cgsn_processing.process.configs.attr_common import SHARED
-=======
-from cgsn_processing.process.configs.attr_flort import FLORT, TURBD
->>>>>>> b97855ca
 
 from pyseas.data.flo_functions import flo_scale_and_offset, flo_bback_total
 
@@ -268,7 +264,6 @@
     lat = args.latitude
     lon = args.longitude
     depth = args.depth
-<<<<<<< HEAD
     serial_number = args.serial
     ctd_name = args.devfile  # name of co-located CTD
     burst = args.burst
@@ -277,111 +272,6 @@
                        serial_number=serial_number, ctd_name=ctd_name, burst=burst)
     if flort:
         flort.to_netcdf(outfile, mode='w', format='NETCDF4', engine='h5netcdf', encoding=ENCODING)
-=======
-    ctd_name = args.devfile     # name of co-located CTD
-    
-    # add support for turbidity calculation - ppw02022024
-    compute_turbidity_only = False
-    calib_prefix = "FLORT"
-    if args.switch is not None :
-        if args.switch == "TURBDX" :
-            compute_turbidity_only = True
-            calib_prefix = "TURBDX"
-
-    # load the json data file and return a panda dataframe
-    df = json2df(infile)
-    if df.empty:
-        # there was no data in this file, ending early
-        return None
-
-    # remove the FLORT date/time string from the dataset
-    _ = df.pop('flort_date_time_string')
-
-    # check for the source of calibration coeffs and load accordingly
-    coeff_file = os.path.abspath(args.coeff_file)
-    dev = Calibrations(coeff_file)  # initialize calibration class
-    if os.path.isfile(coeff_file):
-        # we always want to use this file if it exists
-        dev.load_coeffs()
-    else:
-        # load from the CI hosted CSV files
-        csv_url = find_calibration(calib_prefix, args.serial, (df.time.values.astype('int64') * 10 ** -9)[0])
-        if csv_url:
-            dev.read_csv(csv_url)
-            dev.save_coeffs()
-        else:
-            print('A source for the FLORT or TURBDX calibration coefficients for {} could not be found'.format(infile))
-            return None
-
-    if compute_turbidity_only == False:
-
-        # Apply the scale and offset correction factors from the factory calibration coefficients
-        df['estimated_chlorophyll'] = flo_scale_and_offset(df['raw_signal_chl'], dev.coeffs['dark_chla'],
-                                                           dev.coeffs['scale_chla'])
-        df['fluorometric_cdom'] = flo_scale_and_offset(df['raw_signal_cdom'], dev.coeffs['dark_cdom'],
-                                                       dev.coeffs['scale_cdom'])
-        df['beta_700'] = flo_scale_and_offset(df['raw_signal_beta'], dev.coeffs['dark_beta'], dev.coeffs['scale_beta'])
-
-        # Merge co-located CTD temperature and salinity data and calculate the total optical backscatter
-        flort_path, flort_file = os.path.split(infile)
-        ctd_file = re.sub('flort[\w]*', ctd_name, flort_file)
-        ctd_path = re.sub('flort', re.sub('[\d]*', '', ctd_name), flort_path)
-        ctd = json2df(os.path.join(ctd_path, ctd_file))
-        if not ctd.empty and len(ctd.index) >= 3:
-            # The Global moorings may use the data from the METBK-CT for FLORT mounted on the buoy subsurface plate. We'll
-            # rename the data columns from the METBK to match other CTDs and process accordingly.
-            if re.match('metbk', ctd_name):
-                # rename temperature and salinity
-                ctd = ctd.rename(columns={
-                    'sea_surface_temperature': 'temperature',
-                    'sea_surface_conductivity': 'conductivity'
-                })
-                # set the depth in dbar from the measured depth in m below the water line.
-                if re.match('metbk1', ctd_name):
-                    ctd['pressure'] = p_from_z(-1.3661, lat)
-                elif re.match('metbk2', ctd_name):
-                    ctd['pressure'] = p_from_z(-1.2328, lat)
-                else:  # default of 1.00 m
-                    ctd['pressure'] = p_from_z(-1.0000, lat)
-
-            # calculate the practical salinity of the seawater from the temperature, conductivity and pressure measurements
-            ctd['psu'] = SP_from_C(ctd['conductivity'].values * 10.0, ctd['temperature'].values, ctd['pressure'].values)
-
-            # interpolate temperature and salinity data from the CTD into the FLORT record for calculations
-            degC = interp1d(ctd.time.values.astype('int64'), ctd.temperature.values, bounds_error=False)
-            df['temperature'] = degC(df.time.values.astype('int64'))
-
-            psu = interp1d(ctd.time.values.astype('int64'), ctd.psu, bounds_error=False)
-            df['salinity'] = psu(df.time.values.astype('int64'))
-
-            df['bback'] = flo_bback_total(df['beta_700'], df['temperature'], df['salinity'], 124., 700., 1.076)
-        else:
-            df['temperature'] = -9999.9
-            df['salinity'] = -9999.9
-            df['bback'] = -9999.9
-
-    else:  # turbidity only
-
-        # Apply the scale and offset correction factors from the factory calibration coefficients
-        df['turbidity'] = flo_scale_and_offset(df['raw_signal_beta'], dev.coeffs['dark_turbd'],
-                                                           dev.coeffs['scale_turbd'])
-                
-    # convert the dataframe to a format suitable for the pocean OMTs
-    df['deploy_id'] = deployment
-    df = df2omtdf(df, lat, lon, depth)
-
-    # Setup and update the attributes for the resulting NetCDF file
-    if compute_turbidity_only == False: 
-        attr = FLORT
-    else:
-        attr = TURBD
-    attr['global'] = dict_update(attr['global'], {
-        'comment': 'Mooring ID: {}-{}'.format(platform.upper(), re.sub('\D', '', deployment))
-    })
-
-    nc = OMTs.from_dataframe(df, outfile, attributes=attr)
-    nc.close()
->>>>>>> b97855ca
 
 
 if __name__ == '__main__':
