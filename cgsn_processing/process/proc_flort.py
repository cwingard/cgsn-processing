--- conflicted
+++ resolved
@@ -74,15 +74,9 @@
         self.coeffs = coeffs
 
 
-<<<<<<< HEAD
-def main():
-    # load the input arguments
-    args = inputs()
-=======
 def main(argv=None):
     # load  the input arguments
     args = inputs(argv)
->>>>>>> 5b9476c5
     infile = os.path.abspath(args.infile)
     outfile = os.path.abspath(args.outfile)
     platform = args.platform
