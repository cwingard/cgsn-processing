--- conflicted
+++ resolved
@@ -90,7 +90,6 @@
         self.coeffs = coeffs
 
 
-<<<<<<< HEAD
 def proc_flort(infile, platform, deployment, lat, lon, depth, **kwargs):
     """
     Main FLORT processing function. Loads the JSON formatted, parsed data and
@@ -99,33 +98,6 @@
     the dataset processing level attribute is set to "processed". Otherwise,
     filled variables are returned and the dataset processing level attribute
     is set to "parsed".
-=======
-def main(argv=None):
-    # load  the input arguments
-    args = inputs(argv)
-    infile = os.path.abspath(args.infile)
-    outfile = os.path.abspath(args.outfile)
-    platform = args.platform
-    deployment = args.deployment
-    lat = args.latitude
-    lon = args.longitude
-    depth = args.depth
-    ctd_name = args.devfile     # name of co-located CTD
-    
-    # add support for turbidity calculation - ppw02022024
-    compute_turbidity_only = False
-    calib_prefix = "FLORT"
-    if args.switch is not None:
-        if args.switch == "TURBDX" :
-            compute_turbidity_only = True
-            calib_prefix = "TURBDX"
-
-    # load the json data file and return a panda dataframe
-    df = json2df(infile)
-    if df.empty:
-        # there was no data in this file, ending early
-        return None
->>>>>>> 22205fb8
 
     :param infile: JSON formatted parsed data file
     :param platform: Name of the mooring the instrument is mounted on
@@ -189,7 +161,6 @@
     flort['ctd_salinity'] = empty_data
     flort['bback'] = empty_data
 
-<<<<<<< HEAD
     # use a default depth array for later metadata settings (will update if co-located CTD data is available)
     depth = [depth, depth, depth]
 
@@ -221,24 +192,6 @@
             # The Global moorings may use the data from the METBK-CT for FLORT mounted on the buoy
             # subsurface plate. We'll rename the data columns from the METBK to match other CTDs
             # and process accordingly.
-=======
-    if not compute_turbidity_only:
-        # Apply the scale and offset correction factors from the factory calibration coefficients
-        df['estimated_chlorophyll'] = flo_scale_and_offset(df['raw_signal_chl'], dev.coeffs['dark_chla'],
-                                                           dev.coeffs['scale_chla'])
-        df['fluorometric_cdom'] = flo_scale_and_offset(df['raw_signal_cdom'], dev.coeffs['dark_cdom'],
-                                                       dev.coeffs['scale_cdom'])
-        df['beta_700'] = flo_scale_and_offset(df['raw_signal_beta'], dev.coeffs['dark_beta'], dev.coeffs['scale_beta'])
-
-        # Merge co-located CTD temperature and salinity data and calculate the total optical backscatter
-        flort_path, flort_file = os.path.split(infile)
-        ctd_file = re.sub('flort[\w]*', ctd_name, flort_file)
-        ctd_path = re.sub('flort', re.sub('[\d]*', '', ctd_name), flort_path)
-        ctd = json2df(os.path.join(ctd_path, ctd_file))
-        if not ctd.empty and len(ctd.index) >= 3:
-            # The Global moorings may use the data from the METBK-CT for FLORT mounted on the buoy subsurface plate.
-            # We'll rename the data columns from the METBK to match other CTDs and process accordingly.
->>>>>>> 22205fb8
             if re.match('metbk', ctd_name):
                 # rename temperature and salinity
                 ctd = ctd.rename(columns={
@@ -253,16 +206,10 @@
                 else:  # default of 1.00 m
                     ctd['pressure'] = p_from_z(-1.0000, lat)
 
-<<<<<<< HEAD
             pressure = np.interp(flort['time'], ctd['time'], ctd['pressure'])
             flort['ctd_pressure'] = pressure
             depth[1] = pressure.min()
             depth[2] = pressure.max()
-=======
-            # calculate the practical salinity of the seawater from the temperature, conductivity and
-            # pressure measurements
-            ctd['psu'] = SP_from_C(ctd['conductivity'].values * 10.0, ctd['temperature'].values, ctd['pressure'].values)
->>>>>>> 22205fb8
 
             temperature = np.interp(flort['time'], ctd['time'], ctd['temperature'])
             flort['ctd_temperature'] = temperature
@@ -279,7 +226,6 @@
     # create an xarray data set from the data frame
     flort = xr.Dataset.from_dataframe(flort)
 
-<<<<<<< HEAD
     # apply burst averaging if selected
     if burst:
         # resample to a 15-minute interval and shift the clock to center the averaging window
@@ -302,19 +248,6 @@
     flort = update_dataset(flort, platform, deployment, lat, lon, depth, attrs)
     if proc_flag:
         flort.attrs['processing_level'] = 'processed'
-=======
-        # Apply the scale and offset correction factors from the factory calibration coefficients
-        df['turbidity'] = flo_scale_and_offset(df['raw_signal_beta'], dev.coeffs['dark_turbd'],
-                                               dev.coeffs['scale_turbd'])
-                
-    # convert the dataframe to a format suitable for the pocean OMTs
-    df['deploy_id'] = deployment
-    df = df2omtdf(df, lat, lon, depth)
-
-    # Setup and update the attributes for the resulting NetCDF file
-    if not compute_turbidity_only:
-        attr = FLORT
->>>>>>> 22205fb8
     else:
         flort.attrs['processing_level'] = 'parsed'
 
