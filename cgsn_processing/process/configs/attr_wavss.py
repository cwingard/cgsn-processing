--- conflicted
+++ resolved
@@ -1,4 +1,3 @@
-<<<<<<< HEAD
 #!/usr/bin/env python
 # -*- coding: utf-8 -*-
 """
@@ -121,53 +120,4 @@
         'units': 'degrees',
         'comment': 'Mean directional spread of the observed wave field.'
     }
-}
-=======
-#!/usr/bin/env python
-# -*- coding: utf-8 -*-
-"""
-@package cgsn_processing.process.configs.attr_wavss
-@file cgsn_processing/process/configs/attr_wavss.py
-@author Christopher Wingard
-@brief Attributes for the AXYS Technologies wave monitoring sensor
-"""
-WAVSS = {
-    'deploy_id': {
-        'long_name': 'Deployment ID',
-        'standard_name': 'deployment_id',
-        'units': '1',
-        'coordinates': 'time z longitude latitude',
-        'grid_mapping': 'crs',
-        'platform': 'platform',
-        'ancillary_variables': 'platform',
-        'coverage_content_type': 'physicalMeasurement'
-    },
-    'dcl_date_time_string': {
-        'long_name': 'DCL Date and Time Stamp',
-        'standard_name': 'dcl_date_time_string',
-        'units': '1',
-        'coordinates': 'time z longitude latitude',
-        'grid_mapping': 'crs',
-        'platform': 'platform',
-        'ancillary_variables': 'platform',
-        'coverage_content_type': 'physicalMeasurement'
-    },
-    'date_string': {},
-    'time_string': {},
-    'serial_number': {},
-    'num_zero_crossings': {},
-    'average_wave_height': {},
-    'mean_spectral_period': {},
-    'maximum_wave_height': {},
-    'significant_wave_height': {},
-    'significant_wave_period': {},
-    'average_tenth_height': {},
-    'average_tenth_period': {},
-    'average_wave_period': {},
-    'peak_period': {},
-    'peak_period_read': {},
-    'spectral_wave_height': {},
-    'mean_wave_direction': {},
-    'mean_directional_spread': {}
-}
->>>>>>> 158c669a
+}