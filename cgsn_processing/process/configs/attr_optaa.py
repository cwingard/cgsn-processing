<<<<<<< HEAD
#!/usr/bin/env python
# -*- coding: utf-8 -*-
"""
@package cgsn_processing.process.configs.attr_optaa
@file cgsn_processing/process/configs/attr_optaa.py
@author Christopher Wingard
@brief Attributes for the OPTAA variables
"""
import numpy as np
from cgsn_processing.process.common import FILL_INT
from cgsn_processing.process.common import dict_update
from cgsn_processing.process.configs.attr_common import CO_LOCATED

OPTAA = {
    # global attributes and metadata variables and attributes
    'global': {
        'title': 'Optical Absorbance and Attenuation from OPTAA',
        'summary': ('Measures the absorabance and attenuation of particulate and dissolved organic matter with '
                    'the Sea-Bird Scientific Spectral Absorption and Attenuation Sensor (AC-S).')
    },
    # parsed (raw) variables and attributes
    'serial_number': {
        'long_name': 'Unit Serial Number',
        # 'units': '',    deliberately left blank, no units for this value
    },
    'pressure_raw': {
        'long_name': 'Raw Pressure',
        'units': 'count',
        'comment': ('Raw measurements, reported in counts, from the AC-S pressure sensor. If the unit is not '
                    'equipped with a pressure sensor, the values will all be 0.')
    },
    'external_temp_raw': {
        'long_name': 'Raw In-Situ Temperature',
        'units': 'count',
        'data_product_identifier': 'OPTTEMP_L0',
        'comment': ('Raw measurements, reported in counts, from the AC-S external temperature sensor. This sensor '
                    'measures the in-situ seawater termperature.')
    },
    'internal_temp_raw': {
        'long_name': 'Raw Internal Instrument Temperature',
        'units': 'count',
        'comment': ('Raw measurements, reported in counts, from the AC-S internal temperature sensor. This sensor '
                    'measures the internal instrument termperature and is used in converting the raw optical '
                    'measurements into absorbance and attenuation estimates.')
    },
    'elapsed_run_time': {
        'long_name': 'Elapsed Run Time',
        'units': 'ms',
        'comment': 'Time in milliseconds since the instrument was powered on.'
    },
    'wavelength_number': {
        'long_name': 'Wavelength Number',
        'units': 'count',
        'comment': ('An index counter between 0 and 99 used to set a common length dimension for the absorbance and '
                    'attenuation measurements. The actual number of wavelengths is variable between sensors '
                    'and may even change for a particular sensor over time if servicing requires a replacement '
                    'of the filter set. The actual number of wavelengths for this sensor is represented here '
                    'by the attribute actual_wavelengths.')
        # 'actual_wavelengths': ''  # deliberately left blank, created during the processing
    },
    'a_wavelengths': {
        'long_name': 'A Channel Wavelengths',
        'standard_name': 'radiation_wavelength',
        'units': 'nm',
        'comment': ('Absorbance channel measurement wavelengths, specific to the filter wheel set installed in '
                    'the AC-S.'),
        '_FillValue': np.nan
    },
    'a_reference_dark': {
        'long_name': 'A Channel Dark Reference',
        'units': 'count',
        'comment': ('A channel reference detector dark counts (before the lamp is turned on). Used in conversion '
                    'of the raw a channel measurements to absorbance estimates.')
    },
    'a_reference_raw': {
        'long_name': 'A Channel Raw Reference',
        'units': 'count',
        'comment': ('A channel reference detector raw counts (while the lamp is turned on). Used in conversion '
                    'of the raw a channel measurements to absorbance estimates.'),
        'data_product_identifier': 'OPTAREF_L0',
        '_FillValue': FILL_INT
    },
    'a_signal_dark': {
        'long_name': 'A Channel Dark Signal',
        'units': 'count',
        'comment': ('A channel signal detector dark counts (before the lamp is turned on). Used in conversion '
                    'of the raw a channel measurements to absorbance estimates.')
    },
    'a_signal_raw': {
        'long_name': 'A Channel Raw Signal',
        'units': 'count',
        'comment': ('A channel signal detector raw counts (while the lamp is turned on). Used in conversion '
                    'of the raw a channel measurements to absorbance estimates.'),
        'data_product_identifier': 'OPTASIG_L0',
        '_FillValue': FILL_INT
    },
    'c_wavelengths': {
        'long_name': 'C Channel Wavelengths',
        'standard_name': 'radiation_wavelength',
        'units': 'nm',
        'comment': ('Attenuation channel measurement wavelengths, specific to the filter wheel set installed in '
                    'the AC-S.'),
        '_FillValue': np.nan
    },
    'c_reference_dark': {
        'long_name': 'C Channel Dark Reference',
        'units': 'count',
        'comment': ('C channel reference detector dark counts (before the lamp is turned on). Used in conversion '
                    'of the raw c channel measurements to attenuation estimates.')
    },
    'c_reference_raw': {
        'long_name': 'C Channel Raw Reference',
        'units': 'count',
        'comment': ('C channel reference detector raw counts (while the lamp is turned on). Used in conversion '
                    'of the raw c channel measurements to attenuation estimates.'),
        'data_product_identifier': 'OPTCREF_L0',
        '_FillValue': FILL_INT
    },
    'c_signal_dark': {
        'long_name': 'C Channel Dark Signal',
        'units': 'count',
        'comment': ('C channel signal detector dark counts (before the lamp is turned on). Used in conversion '
                    'of the raw c channel measurements to attenuation estimates.')
    },
    'c_signal_raw': {
        'long_name': 'C Channel Raw Signal',
        'units': 'count',
        'comment': ('C channel signal detector raw counts (while the lamp is turned on). Used in conversion '
                    'of the raw c channel measurements to attenuation estimates.'),
        'data_product_identifier': 'OPTCSIG_L0',
        '_FillValue': FILL_INT
    },
    # Derived values in the processed data set
    'pressure': {
        'long_name': 'Pressure',
        'units': 'dbar',
        'comment': ('Seawater pressure, measured at the top of the pressure housing. If the unit is not equipped '
                    'with a pressure sensor, the values will be filled with a NaN.'),
        'ancillary_variables': 'pressure_raw',
        '_FillValue': np.nan
    },
    'external_temp': {
        'long_name': 'External Instrument Temperature',
        'standard_name': 'sea_water_temperature',
        'units': 'degrees_Celsius',
        'comment': ('In-situ sea water temperature measurements from the sensor mounted at the top of the '
                    'AC-S pressure housing.'),
        'ancillary_variables': 'external_temp_raw'
    },
    'internal_temp': {
        'long_name': 'Internal Instrument Temperature',
        'units': 'degrees_Celsius',
        'comment': 'Internal instrument temperature, used to convert raw absorbance and attenuation measurements.',
        'ancillary_variables': 'internal_temp_raw'
    },
    'apd': {
        'long_name': 'Particulate and Dissolved Absorbance',
        'units': 'm-1',
        'comment': ('The optical absorption coefficient is the rate that the intensity of a beam of light will '
                    'decrease in response to the absorption (removal) of light energy as a function of propagation '
                    'distance. The optical absorption coefficient reflects the absorption coefficient for the '
                    'combination of all seawater impurities including all particulate and dissolved matter of '
                    'optical importance.'),
        'ancillary_variables': ('a_wavelengths internal_temp a_signal_raw a_reference_raw '
                                'a_signal_dark a_reference_dark'),
        '_FillValue': np.nan
    },
    'apd_ts': {
        'long_name': 'Particulate and Dissolved Absorbance with TS Correction',
        'units': 'm-1',
        'comment': ('The optical absorption coefficient corrected for the effects of temperature and salinity. '
                    'This dataset assumes a constant salinity of 33 psu, given the overall negligible effects of '
                    'salinity (as opposed to temperature) on the absorption coefficient.'),
        'ancillary_variables': 'a_wavelengths external_temp apd',
        '_FillValue': np.nan
    },
    'apd_ts_s': {
        'long_name': 'Particulate and Dissolved Absorbance with TS and Scatter Correction',
        'units': 'm-1',
        'comment': ('The optical absorption coefficient corrected for the effects of temperature and salinity, '
                    'with the baseline effects due to scattering at 715 nm removed.'),
        'data_product_identifier': 'OPTABSN_L2',
        'ancillary_variables': 'a_wavelengths apd_ts',
        '_FillValue': np.nan
    },
    'cpd': {
        'long_name': 'Particulate and Dissolved Attenuation',
        'units': 'm-1',
        'comment': ('The optical beam attenuation coefficient is the rate that the intensity of a beam of light will '
                    'decrease in response to the combined effects of absorption and scatter as a function of '
                    'propagation distance. The attenuation coefficient results from the spectral beam attenuation of '
                    'the combination of all seawater impurities including all particulate and dissolved matter of '
                    'optical importance.'),
        'ancillary_variables': ('c_wavelengths internal_temp c_signal_raw c_reference_raw '
                                'c_signal_dark c_reference_dark'),
        '_FillValue': np.nan
    },
    'cpd_ts': {
        'long_name': 'Particulate and Dissolved Attenuation with TS Correction',
        'units': 'm-1',
        'comment': ('The optical beam attenuation coefficient corrected for the effects of temperature and salinity. '
                    'This dataset assumes a constant salinity of 33 psu, given the overall negligible effects of '
                    'salinity (as opposed to temperature) on the attenuation coefficient.'),
        'data_product_identifier': 'OPTATTN_L2',
        'ancillary_variables': 'c_wavelengths external_temp cpd',
        '_FillValue': np.nan
    },
    'estimated_chlorophyll': {
        'long_name': 'Estimated Chlorophyll Concentration',
        'standard_name': 'mass_concentration_of_chlorophyll_in_sea_water',
        'units': 'ug L-1',
        'comment': ('Uses the absorption line height at 676 nm, above a linear background between 650 and 715 nm with '
                    'a chlorophyll specific absorption of 0.020 L/ug/m, to estimate the concentration of chlorophyll. '
                    'This method has been shown to be significantly related to extracted chlorophyll concentrations '
                    'and is robust in response to mild to moderate biofouling.'),
        'ancillary_variables': 'apd_ts_s',
        '_FillValue': np.nan
    },
    'estimated_poc': {
        'long_name': 'Estimated POC Concentration',
        'standard_name': 'mass_concentration_of_organic_detritus_expressed_as_carbon_in_sea_water',
        'units': 'ug L-1',
        'comment': ('Uses the particulate beam attenuation coefficient at 660 nm and a coefficient of 380 ug/L/m. This '
                    'calculation is not robust in response to biofouling and is expected to breakdown as biofouling '
                    'begins to dominate the signal.'),
        'ancillary_variables': 'cpd_ts',
        '_FillValue': np.nan
    },
    'ratio_cdom': {
        'long_name': 'CDOM to Chlorophyll Absorbance Ratio',
        'units': '1',
        'comment': ('Ratio of CDOM absorption in the violet portion of the spectrum at 412 nm relative to '
                    'chlorophyll absorption at 440 nm. Ratios greater than 1 indicate a preponderance of CDOM '
                    'absorption relative to chlorophyll.'),
        'ancillary_variables': 'apd_ts_s',
        '_FillValue': np.nan
    },
    'ratio_carotenoids': {
        'long_name': 'Carotenoid to Chlorophyll Absorbance Ratio',
        'units': '1',
        'comment': ('Ratio of carotenoid absorption in the blue-green portion of the spectrum at 490 nm relative to '
                    'chlorophyll absorption at 440 nm. A changing carotenoid to chlorophyll ratio may indicate a shift '
                    'in phytoplankton community composition in addition to changes in light history or bloom health '
                    'and age.'),
        'ancillary_variables': 'apd_ts_s',
        '_FillValue': np.nan
    },
    'ratio_phycobilins': {
        'long_name': 'Phycobilins to Chlorophyll Absorbance Ratio',
        'units': '1',
        'comment': ('Ratio of phycobilin absorption in the green portion of the spectrum at 530 nm relative to '
                    'chlorophyll absorption at 440 nm. Different phytoplankton, notably cyanobacteria, utilize '
                    'phycobilins as accessory light harvesting pigments. An increasing phycobilin to chlorophyll ratio '
                    'may indicate a shift in phytoplankton community composition.'),
        'ancillary_variables': 'apd_ts_s',
        '_FillValue': np.nan
    },
    'ratio_qband': {
        'long_name': 'Chlorophyll Q Band to Soret Band Absorbance Ratio',
        'units': '1',
        'comment': ('The Soret and the Q bands represent the two main absorption bands of chlorophyll. The former '
                    'covers absorption in the blue region of the spectrum, while the latter covers absorption in the '
                    'red region. A decrease in the ratio of the intensity of the Soret band at 440 nm to that of the Q '
                    'band at 676 nm may indicate a change in phytoplankton community structure. All phytoplankton '
                    'contain chlorophyll a as the primary light harvesting pigment, but green algae and '
                    'dinoflagellates contain chlorophyll b and c, respectively, which are spectrally redshifted '
                    'compared to chlorophyll a.'),
        'ancillary_variables': 'apd_ts_s',
        '_FillValue': np.nan
    }
}

# add the co-located CTD attributes to the OPTAA attributes
OPTAA = dict_update(OPTAA, CO_LOCATED)
=======
#!/usr/bin/env python
# -*- coding: utf-8 -*-
"""
@package cgsn_processing.process.configs.attr_optaa
@file cgsn_processing/process/configs/attr_optaa.py
@author Christopher Wingard
@brief Attributes for the OPTAA variables
"""
import numpy as np
from cgsn_processing.process.common import FILL_INT

OPTAA = {
    # global attributes and metadata variables and attributes
    'global': {
        'title': 'Optical Absorbance and Attenuation from OPTAA',
        'summary': (
            'Measures the absorabance and attenuation of particulate and dissolved organic matter with '
            'the Sea-Bird Scientific Spectral Absorption and Attenuation Sensor (AC-S).'
        ),
        'project': 'Ocean Observatories Initiative',
        'institution': 'Coastal and Global Scale Nodes, (CGSN)',
        'acknowledgement': 'National Science Foundation',
        'references': 'http://oceanobservatories.org',
        'creator_name': 'Ocean Observatories Initiative',
        'creator_email': 'helpdesk@oceanobservatories.org',
        'creator_url': 'http://oceanobservatories.org',
        'featureType': 'timeSeries',
        'cdm_data_type': 'Station',
        'Conventions': 'CF-1.6'
    },
    'deploy_id': {
        'long_name': 'Deployment ID',
        'comment': ('Mooring deployment ID. Useful for differentiating data by deployment, '
                    'allowing for overlapping deployments in the data sets.')
    },
    'profile_id': {
        'long_name': 'Profile ID',
        'comment': ('CSPP profile ID. Identifies the unique profile per the site and deployment. Useful for '
                    'differentiating profiles in the data sets.'),
    },
    'station': {
        'cf_role': 'timeseries_id',
        'long_name': 'Station Identifier'
    },
    'time': {
        'long_name': 'Time',
        'standard_name': 'time',
        'units': 'seconds since 1970-01-01 00:00:00.00',
        'axis': 'T',
        'calendar': 'gregorian',
        'comment': ('Derived from the DCL data logger GPS referenced clock and the internal instrument clock. '
                    'The DCL clock information is pulled from the date and time string in the file name.')
    },
    'lon': {
        'long_name': 'Longitude',
        'standard_name': 'longitude',
        'units': 'degrees_east',
        'axis': 'X',
        'comment': ('Mooring deployment longitude, surveyed after deployment to determine the anchor location and '
                    'the center of the watch circle.')
    },
    'lat': {
        'long_name': 'Latitude',
        'standard_name': 'latitude',
        'units': 'degrees_north',
        'axis': 'Y',
        'comment': ('Mooring deployment latitude, surveyed after deployment to determine the anchor location and '
                    'the center of the watch circle.')
    },
    'z': {
        'long_name': 'Depth',
        'standard_name': 'depth',
        'units': 'm',
        'comment': 'Instrument deployment depth',
        'positive': 'down',
        'axis': 'Z'
    },

    # parsed (raw) variables and attributes
    'serial_number': {
        'long_name': 'Unit Serial Number',
        'processing_level': 'parsed'
        # 'units': ''    # deliberately left blank, no units for this value
    },
    'pressure_raw': {
        'long_name': 'Raw Pressure',
        'units': 'counts',
        'comment': ('Raw measurements, reported in counts, from the AC-S pressure sensor. If the unit is not '
                    'equipped with a pressure sensor, the values will all be 0.'),
        'processing_level': 'parsed'
    },
    'external_temp_raw': {
        'long_name': 'Raw In-Situ Temperature',
        'units': 'counts',
        'data_product_identifier': 'OPTTEMP_L0',
        'comment': ('Raw measurements, reported in counts, from the AC-S external temperature sensor. This sensor '
                    'measures the in-situ seawater termperature.'),
        'processing_level': 'parsed'
    },
    'internal_temp_raw': {
        'long_name': 'Raw Internal Instrument Temperature',
        'units': 'counts',
        'comment': ('Raw measurements, reported in counts, from the AC-S internal temperature sensor. This sensor '
                    'measures the internal instrument termperature and is used in converting the raw optical '
                    'measurements into absorbance and attenuation estimates.'),
        'processing_level': 'parsed'
    },
    'elapsed_run_time': {
        'long_name': 'Elapsed Run Time',
        'units': 'ms',
        'comment': 'Time in milliseconds since the instrument was powered on.',
        'processing_level': 'parsed'
    },
    'wavelength_number': {
        'long_name': 'Wavelength Number',
        # 'units': ''    # deliberately left blank, no units for this value
        'comment': ('An index between 0 and 99 used to set a common length dimension for the absorbance and '
                    'attenuation measurements. The actual number of wavelengths is variable between sensors '
                    'and may even change for a particular sensor over time if servicing requires a replacement '
                    'of the filter set. The actual number of wavelengths for this sensor is represented here '
                    'by the attribute actual_wavelengths.'),
        'processing_level': 'parsed'
        # 'actual_wavelengths': ''  # deliberately left blank, created during the processing
    },
    'a_wavelengths': {
        'long_name': 'A Channel Wavelengths',
        'standard_name': 'radiation_wavelength',
        'units': 'nm',
        'comment': ('Absorbance channel measurement wavelengths, specific to the filter wheel set installed in '
                    'the AC-S.'),
        '_FillValue': np.nan,
        'processing_level': 'parsed'
    },
    'a_reference_dark': {
        'long_name': 'A Channel Dark Reference',
        'units': 'counts',
        'comment': ('A channel reference detector dark counts (before the lamp is turned on). Used in conversion '
                    'of the raw a channel measurements to absorbance estimates.'),
        'processing_level': 'parsed'
    },
    'a_reference_raw': {
        'long_name': 'A Channel Raw Reference',
        'units': 'counts',
        'comment': ('A channel reference detector raw counts (while the lamp is turned on). Used in conversion '
                    'of the raw a channel measurements to absorbance estimates.'),
        'data_product_identifier': 'OPTAREF_L0',
        '_FillValue': FILL_INT,
        'processing_level': 'parsed'
    },
    'a_signal_dark': {
        'long_name': 'A Channel Dark Signal',
        'units': 'counts',
        'comment': ('A channel signal detector dark counts (before the lamp is turned on). Used in conversion '
                    'of the raw a channel measurements to absorbance estimates.'),
        'processing_level': 'parsed'
    },
    'a_signal_raw': {
        'long_name': 'A Channel Raw Signal',
        'units': 'counts',
        'comment': ('A channel signal detector raw counts (while the lamp is turned on). Used in conversion '
                    'of the raw a channel measurements to absorbance estimates.'),
        'data_product_identifier': 'OPTASIG_L0',
        '_FillValue': FILL_INT,
        'processing_level': 'parsed'
    },
    'c_wavelengths': {
        'long_name': 'C Channel Wavelengths',
        'standard_name': 'radiation_wavelength',
        'units': 'nm',
        'comment': ('Attenuation channel measurement wavelengths, specific to the filter wheel set installed in '
                    'the AC-S.'),
        '_FillValue': np.nan,
        'processing_level': 'parsed'
    },
    'c_reference_dark': {
        'long_name': 'C Channel Dark Reference',
        'units': 'counts',
        'comment': ('C channel reference detector dark counts (before the lamp is turned on). Used in conversion '
                    'of the raw c channel measurements to attenuation estimates.'),
        'processing_level': 'parsed'
    },
    'c_reference_raw': {
        'long_name': 'C Channel Raw Reference',
        'units': 'counts',
        'comment': ('C channel reference detector raw counts (while the lamp is turned on). Used in conversion '
                    'of the raw c channel measurements to attenuation estimates.'),
        'data_product_identifier': 'OPTCREF_L0',
        '_FillValue': FILL_INT,
        'processing_level': 'parsed'
    },
    'c_signal_dark': {
        'long_name': 'C Channel Dark Signal',
        'units': 'counts',
        'comment': ('C channel signal detector dark counts (before the lamp is turned on). Used in conversion '
                    'of the raw c channel measurements to attenuation estimates.'),
        'processing_level': 'parsed'
    },
    'c_signal_raw': {
        'long_name': 'C Channel Raw Signal',
        'units': 'counts',
        'comment': ('C channel signal detector raw counts (while the lamp is turned on). Used in conversion '
                    'of the raw c channel measurements to attenuation estimates.'),
        'data_product_identifier': 'OPTCSIG_L0',
        '_FillValue': FILL_INT,
        'processing_level': 'parsed'
    },

    # Data from a co-located CTD, if available, interpolated into the data set
    'ctd_pressure': {
        'long_name': 'Sea Water Pressure',
        'standard_name': 'sea_water_pressure_due_to_sea_water',
        'units': 'dbar',
        'comment': ('Sea Water Pressure refers to the pressure exerted on a sensor in situ by the weight of the ' 
                    'column of seawater above it. It is calculated by subtracting one standard atmosphere from the ' 
                    'absolute pressure at the sensor to remove the weight of the atmosphere on top of the water ' 
                    'column. The pressure at a sensor in situ provides a metric of the depth of that sensor. '
                    'Measurements are from a co-located CTD.'),
        'data_product_identifier': 'PRESWAT_L1',
        '_FillValue': np.nan,
        'processing_level': 'processed'
    },
    'ctd_temperature': {
        'long_name': 'Sea Water Temperature',
        'standard_name': 'sea_water_temperature',
        'units': 'degrees_Celsius',
        'comment': ('Sea water temperature is the in situ temperature of the sea water. Measurements are from a '
                    'co-located CTD'),
        'data_product_identifier': 'TEMPWAT_L1',
        '_FillValue': np.nan,
        'processing_level': 'processed'
    },
    'ctd_salinity': {
        'long_name': 'Sea Water Practical Salinity',
        'standard_name': 'sea_water_practical_salinity',
        'units': '1',
        'comment': ('Salinity is generally defined as the concentration of dissolved salt in a parcel of sea water. ' 
                    'Practical Salinity is a more specific unitless quantity calculated from the conductivity of ' 
                    'sea water and adjusted for temperature and pressure. It is approximately equivalent to Absolute ' 
                    'Salinity (the mass fraction of dissolved salt in sea water), but they are not interchangeable. '
                    'Measurements are from a co-located CTD.'),
        'data_product_identifier': 'PRACSAL_L2',
        '_FillValue': np.nan,
        'processing_level': 'processed'
    },

    # Derived values in the processed data set
    'pressure': {
        'long_name': 'Pressure',
        'units': 'dbar',
        'comment': ('Seawater pressure, measured at the top of the pressure housing. If the unit is not equipped '
                    'with a pressure sensor, the values will be filled with a NaN.'),
        'ancillary_variables': 'pressure_raw',
        '_FillValue': np.nan,
        'processing_level': 'processed'
    },
    'external_temp': {
        'long_name': 'External Instrument Temperature',
        'standard_name': 'sea_water_temperature',
        'units': 'degrees_Celsius',
        'comment': ('In-situ sea water temperature measurements from the sensor mounted at the top of the '
                    'AC-S pressure housing.'),
        'ancillary_variables': 'external_temp_raw',
        'processing_level': 'processed'
    },
    'internal_temp': {
        'long_name': 'Internal Instrument Temperature',
        'units': 'degrees_Celsius',
        'comment': 'Internal instrument temperature, used to convert raw absorbance and attenuation measurements.',
        'ancillary_variables': 'internal_temp_raw',
        'processing_level': 'processed'
    },
    'apd': {
        'long_name': 'Particulate and Dissolved Absorbance',
        'units': 'm-1',
        'comment': ('The optical absorption coefficient is the rate that the intensity of a beam of light will '
                    'decrease in response to the absorption (removal) of light energy as a function of propagation '
                    'distance. The optical absorption coefficient reflects the absorption coefficient for the '
                    'combination of all seawater impurities including all particulate and dissolved matter of '
                    'optical importance.'),
        'ancillary_variables': ('a_wavelengths internal_temp a_signal_raw a_reference_raw '
                                'a_signal_dark a_reference_dark'),
        '_FillValue': np.nan,
        'processing_level': 'processed'
    },
    'apd_ts': {
        'long_name': 'Particulate and Dissolved Absorbance with TS Correction',
        'units': 'm-1',
        'comment': ('The optical absorption coefficient corrected for the effects of temperature and salinity. '
                    'This dataset assumes a constant salinity of 33 psu, given the overall negligible effects of '
                    'salinity (as opposed to temperature) on the absorption coefficient.'),
        'ancillary_variables': 'a_wavelengths external_temp apd',
        '_FillValue': np.nan,
        'processing_level': 'processed'
    },
    'apd_ts_s': {
        'long_name': 'Particulate and Dissolved Absorbance with TS and Scatter Correction',
        'units': 'm-1',
        'comment': ('The optical absorption coefficient corrected for the effects of temperature and salinity, '
                    'with the baseline effects due to scattering at 715 nm removed.'),
        'data_product_identifier': 'OPTABSN_L2',
        'ancillary_variables': 'a_wavelengths apd_ts',
        '_FillValue': np.nan,
        'processing_level': 'processed'
    },
    'cpd': {
        'long_name': 'Particulate and Dissolved Attenuation',
        'units': 'm-1',
        'comment': ('The optical beam attenuation coefficient is the rate that the intensity of a beam of light will '
                    'decrease in response to the combined effects of absorption and scatter as a function of '
                    'propagation distance. The attenuation coefficient results from the spectral beam attenuation of '
                    'the combination of all seawater impurities including all particulate and dissolved matter of '
                    'optical importance.'),
        'ancillary_variables': ('c_wavelengths internal_temp c_signal_raw c_reference_raw '
                                'c_signal_dark c_reference_dark'),
        '_FillValue': np.nan,
        'processing_level': 'processed'
    },
    'cpd_ts': {
        'long_name': 'Particulate and Dissolved Attenuation with TS Correction',
        'units': 'm-1',
        'comment': ('The optical beam attenuation coefficient corrected for the effects of temperature and salinity. '
                    'This dataset assumes a constant salinity of 33 psu, given the overall negligible effects of '
                    'salinity (as opposed to temperature) on the attenuation coefficient.'),
        'data_product_identifier': 'OPTATTN_L2',
        'ancillary_variables': 'c_wavelengths external_temp cpd',
        '_FillValue': np.nan,
        'processing_level': 'processed'
    },
    'estimated_chlorophyll': {
        'long_name': 'Estimated Chlorophyll Concentration',
        'standard_name': 'mass_concentration_of_chlorophyll_in_sea_water',
        'units': 'ug L-1',
        'comment': ('Uses the absorption line height at 676 nm, above a linear background between 650 and 715 nm with '
                    'a chlorophyll specific absorption of 0.020 L/ug/m, to estimate the concentration of chlorophyll. '
                    'This method has been shown to be significantly related to extracted chlorophyll concentrations '
                    'and is robust in response to mild to moderate biofouling.'),
        'ancillary_variables': 'apd_ts_s',
        '_FillValue': np.nan,
        'processing_level': 'processed'
    },
    'estimated_poc': {
        'long_name': 'Estimated POC Concentration',
        'standard_name': 'mass_concentration_of_organic_detritus_expressed_as_carbon_in_sea_water',
        'units': 'ug L-1',
        'comment': ('Uses the particulate beam attenuation coefficient at 660 nm and a coefficient of 380 ug/L/m. This '
                    'calculation is not robust in response to biofouling and is expected to breakdown as biofouling '
                    'begins to dominate the signal.'),
        'ancillary_variables': 'cpd_ts',
        '_FillValue': np.nan,
        'processing_level': 'processed'
    },
    'ratio_cdom': {
        'long_name': 'CDOM to Chlorophyll Absorbance Ratio',
        # 'units': ''    # deliberately left blank, no units for this value
        'comment': ('Ratio of CDOM absorption in the violet portion of the spectrum at 412 nm relative to '
                    'chlorophyll absorption at 440 nm. Ratios greater than 1 indicate a preponderance of CDOM '
                    'absorption relative to chlorophyll.'),
        'ancillary_variables': 'apd_ts_s',
        '_FillValue': np.nan,
        'processing_level': 'processed'
    },
    'ratio_carotenoids': {
        'long_name': 'Carotenoid to Chlorophyll Absorbance Ratio',
        # 'units': ''    # deliberately left blank, no units for this value
        'comment': ('Ratio of carotenoid absorption in the blue-green portion of the spectrum at 490 nm relative to '
                    'chlorophyll absorption at 440 nm. A changing carotenoid to chlorophyll ratio may indicate a shift '
                    'in phytoplankton community composition in addition to changes in light history or bloom health '
                    'and age.'),
        'ancillary_variables': 'apd_ts_s',
        '_FillValue': np.nan,
        'processing_level': 'processed'
    },
    'ratio_phycobilins': {
        'long_name': 'Phycobilins to Chlorophyll Absorbance Ratio',
        # 'units': ''    # deliberately left blank, no units for this value
        'comment': ('Ratio of phycobilin absorption in the green portion of the spectrum at 530 nm relative to '
                    'chlorophyll absorption at 440 nm. Different phytoplankton, notably cyanobacteria, utilize '
                    'phycobilins as accessory light harvesting pigments. An increasing phycobilin to chlorophyll ratio '
                    'may indicate a shift in phytoplankton community composition.'),
        'ancillary_variables': 'apd_ts_s',
        '_FillValue': np.nan,
        'processing_level': 'processed'
    },
    'ratio_qband': {
        'long_name': 'Chlorophyll Q Band to Soret Band Absorbance Ratio',
        # 'units': ''    # deliberately left blank, no units for this value
        'comment': ('The Soret and the Q bands represent the two main absorption bands of chlorophyll. The former '
                    'covers absorption in the blue region of the spectrum, while the latter covers absorption in the '
                    'red region. A decrease in the ratio of the intensity of the Soret band at 440 nm to that of the Q '
                    'band at 676 nm may indicate a change in phytoplankton community structure. All phytoplankton '
                    'contain chlorophyll a as the primary light harvesting pigment, but green algae and '
                    'dinoflagellates contain chlorophyll b and c, respectively, which are spectrally redshifted '
                    'compared to chlorophyll a.'),
        'ancillary_variables': 'apd_ts_s',
        '_FillValue': np.nan,
        'processing_level': 'processed'
    }
}
>>>>>>> 158c669a
<|MERGE_RESOLUTION|>--- conflicted
+++ resolved
@@ -1,4 +1,3 @@
-<<<<<<< HEAD
 #!/usr/bin/env python
 # -*- coding: utf-8 -*-
 """
@@ -272,404 +271,4 @@
 }
 
 # add the co-located CTD attributes to the OPTAA attributes
-OPTAA = dict_update(OPTAA, CO_LOCATED)
-=======
-#!/usr/bin/env python
-# -*- coding: utf-8 -*-
-"""
-@package cgsn_processing.process.configs.attr_optaa
-@file cgsn_processing/process/configs/attr_optaa.py
-@author Christopher Wingard
-@brief Attributes for the OPTAA variables
-"""
-import numpy as np
-from cgsn_processing.process.common import FILL_INT
-
-OPTAA = {
-    # global attributes and metadata variables and attributes
-    'global': {
-        'title': 'Optical Absorbance and Attenuation from OPTAA',
-        'summary': (
-            'Measures the absorabance and attenuation of particulate and dissolved organic matter with '
-            'the Sea-Bird Scientific Spectral Absorption and Attenuation Sensor (AC-S).'
-        ),
-        'project': 'Ocean Observatories Initiative',
-        'institution': 'Coastal and Global Scale Nodes, (CGSN)',
-        'acknowledgement': 'National Science Foundation',
-        'references': 'http://oceanobservatories.org',
-        'creator_name': 'Ocean Observatories Initiative',
-        'creator_email': 'helpdesk@oceanobservatories.org',
-        'creator_url': 'http://oceanobservatories.org',
-        'featureType': 'timeSeries',
-        'cdm_data_type': 'Station',
-        'Conventions': 'CF-1.6'
-    },
-    'deploy_id': {
-        'long_name': 'Deployment ID',
-        'comment': ('Mooring deployment ID. Useful for differentiating data by deployment, '
-                    'allowing for overlapping deployments in the data sets.')
-    },
-    'profile_id': {
-        'long_name': 'Profile ID',
-        'comment': ('CSPP profile ID. Identifies the unique profile per the site and deployment. Useful for '
-                    'differentiating profiles in the data sets.'),
-    },
-    'station': {
-        'cf_role': 'timeseries_id',
-        'long_name': 'Station Identifier'
-    },
-    'time': {
-        'long_name': 'Time',
-        'standard_name': 'time',
-        'units': 'seconds since 1970-01-01 00:00:00.00',
-        'axis': 'T',
-        'calendar': 'gregorian',
-        'comment': ('Derived from the DCL data logger GPS referenced clock and the internal instrument clock. '
-                    'The DCL clock information is pulled from the date and time string in the file name.')
-    },
-    'lon': {
-        'long_name': 'Longitude',
-        'standard_name': 'longitude',
-        'units': 'degrees_east',
-        'axis': 'X',
-        'comment': ('Mooring deployment longitude, surveyed after deployment to determine the anchor location and '
-                    'the center of the watch circle.')
-    },
-    'lat': {
-        'long_name': 'Latitude',
-        'standard_name': 'latitude',
-        'units': 'degrees_north',
-        'axis': 'Y',
-        'comment': ('Mooring deployment latitude, surveyed after deployment to determine the anchor location and '
-                    'the center of the watch circle.')
-    },
-    'z': {
-        'long_name': 'Depth',
-        'standard_name': 'depth',
-        'units': 'm',
-        'comment': 'Instrument deployment depth',
-        'positive': 'down',
-        'axis': 'Z'
-    },
-
-    # parsed (raw) variables and attributes
-    'serial_number': {
-        'long_name': 'Unit Serial Number',
-        'processing_level': 'parsed'
-        # 'units': ''    # deliberately left blank, no units for this value
-    },
-    'pressure_raw': {
-        'long_name': 'Raw Pressure',
-        'units': 'counts',
-        'comment': ('Raw measurements, reported in counts, from the AC-S pressure sensor. If the unit is not '
-                    'equipped with a pressure sensor, the values will all be 0.'),
-        'processing_level': 'parsed'
-    },
-    'external_temp_raw': {
-        'long_name': 'Raw In-Situ Temperature',
-        'units': 'counts',
-        'data_product_identifier': 'OPTTEMP_L0',
-        'comment': ('Raw measurements, reported in counts, from the AC-S external temperature sensor. This sensor '
-                    'measures the in-situ seawater termperature.'),
-        'processing_level': 'parsed'
-    },
-    'internal_temp_raw': {
-        'long_name': 'Raw Internal Instrument Temperature',
-        'units': 'counts',
-        'comment': ('Raw measurements, reported in counts, from the AC-S internal temperature sensor. This sensor '
-                    'measures the internal instrument termperature and is used in converting the raw optical '
-                    'measurements into absorbance and attenuation estimates.'),
-        'processing_level': 'parsed'
-    },
-    'elapsed_run_time': {
-        'long_name': 'Elapsed Run Time',
-        'units': 'ms',
-        'comment': 'Time in milliseconds since the instrument was powered on.',
-        'processing_level': 'parsed'
-    },
-    'wavelength_number': {
-        'long_name': 'Wavelength Number',
-        # 'units': ''    # deliberately left blank, no units for this value
-        'comment': ('An index between 0 and 99 used to set a common length dimension for the absorbance and '
-                    'attenuation measurements. The actual number of wavelengths is variable between sensors '
-                    'and may even change for a particular sensor over time if servicing requires a replacement '
-                    'of the filter set. The actual number of wavelengths for this sensor is represented here '
-                    'by the attribute actual_wavelengths.'),
-        'processing_level': 'parsed'
-        # 'actual_wavelengths': ''  # deliberately left blank, created during the processing
-    },
-    'a_wavelengths': {
-        'long_name': 'A Channel Wavelengths',
-        'standard_name': 'radiation_wavelength',
-        'units': 'nm',
-        'comment': ('Absorbance channel measurement wavelengths, specific to the filter wheel set installed in '
-                    'the AC-S.'),
-        '_FillValue': np.nan,
-        'processing_level': 'parsed'
-    },
-    'a_reference_dark': {
-        'long_name': 'A Channel Dark Reference',
-        'units': 'counts',
-        'comment': ('A channel reference detector dark counts (before the lamp is turned on). Used in conversion '
-                    'of the raw a channel measurements to absorbance estimates.'),
-        'processing_level': 'parsed'
-    },
-    'a_reference_raw': {
-        'long_name': 'A Channel Raw Reference',
-        'units': 'counts',
-        'comment': ('A channel reference detector raw counts (while the lamp is turned on). Used in conversion '
-                    'of the raw a channel measurements to absorbance estimates.'),
-        'data_product_identifier': 'OPTAREF_L0',
-        '_FillValue': FILL_INT,
-        'processing_level': 'parsed'
-    },
-    'a_signal_dark': {
-        'long_name': 'A Channel Dark Signal',
-        'units': 'counts',
-        'comment': ('A channel signal detector dark counts (before the lamp is turned on). Used in conversion '
-                    'of the raw a channel measurements to absorbance estimates.'),
-        'processing_level': 'parsed'
-    },
-    'a_signal_raw': {
-        'long_name': 'A Channel Raw Signal',
-        'units': 'counts',
-        'comment': ('A channel signal detector raw counts (while the lamp is turned on). Used in conversion '
-                    'of the raw a channel measurements to absorbance estimates.'),
-        'data_product_identifier': 'OPTASIG_L0',
-        '_FillValue': FILL_INT,
-        'processing_level': 'parsed'
-    },
-    'c_wavelengths': {
-        'long_name': 'C Channel Wavelengths',
-        'standard_name': 'radiation_wavelength',
-        'units': 'nm',
-        'comment': ('Attenuation channel measurement wavelengths, specific to the filter wheel set installed in '
-                    'the AC-S.'),
-        '_FillValue': np.nan,
-        'processing_level': 'parsed'
-    },
-    'c_reference_dark': {
-        'long_name': 'C Channel Dark Reference',
-        'units': 'counts',
-        'comment': ('C channel reference detector dark counts (before the lamp is turned on). Used in conversion '
-                    'of the raw c channel measurements to attenuation estimates.'),
-        'processing_level': 'parsed'
-    },
-    'c_reference_raw': {
-        'long_name': 'C Channel Raw Reference',
-        'units': 'counts',
-        'comment': ('C channel reference detector raw counts (while the lamp is turned on). Used in conversion '
-                    'of the raw c channel measurements to attenuation estimates.'),
-        'data_product_identifier': 'OPTCREF_L0',
-        '_FillValue': FILL_INT,
-        'processing_level': 'parsed'
-    },
-    'c_signal_dark': {
-        'long_name': 'C Channel Dark Signal',
-        'units': 'counts',
-        'comment': ('C channel signal detector dark counts (before the lamp is turned on). Used in conversion '
-                    'of the raw c channel measurements to attenuation estimates.'),
-        'processing_level': 'parsed'
-    },
-    'c_signal_raw': {
-        'long_name': 'C Channel Raw Signal',
-        'units': 'counts',
-        'comment': ('C channel signal detector raw counts (while the lamp is turned on). Used in conversion '
-                    'of the raw c channel measurements to attenuation estimates.'),
-        'data_product_identifier': 'OPTCSIG_L0',
-        '_FillValue': FILL_INT,
-        'processing_level': 'parsed'
-    },
-
-    # Data from a co-located CTD, if available, interpolated into the data set
-    'ctd_pressure': {
-        'long_name': 'Sea Water Pressure',
-        'standard_name': 'sea_water_pressure_due_to_sea_water',
-        'units': 'dbar',
-        'comment': ('Sea Water Pressure refers to the pressure exerted on a sensor in situ by the weight of the ' 
-                    'column of seawater above it. It is calculated by subtracting one standard atmosphere from the ' 
-                    'absolute pressure at the sensor to remove the weight of the atmosphere on top of the water ' 
-                    'column. The pressure at a sensor in situ provides a metric of the depth of that sensor. '
-                    'Measurements are from a co-located CTD.'),
-        'data_product_identifier': 'PRESWAT_L1',
-        '_FillValue': np.nan,
-        'processing_level': 'processed'
-    },
-    'ctd_temperature': {
-        'long_name': 'Sea Water Temperature',
-        'standard_name': 'sea_water_temperature',
-        'units': 'degrees_Celsius',
-        'comment': ('Sea water temperature is the in situ temperature of the sea water. Measurements are from a '
-                    'co-located CTD'),
-        'data_product_identifier': 'TEMPWAT_L1',
-        '_FillValue': np.nan,
-        'processing_level': 'processed'
-    },
-    'ctd_salinity': {
-        'long_name': 'Sea Water Practical Salinity',
-        'standard_name': 'sea_water_practical_salinity',
-        'units': '1',
-        'comment': ('Salinity is generally defined as the concentration of dissolved salt in a parcel of sea water. ' 
-                    'Practical Salinity is a more specific unitless quantity calculated from the conductivity of ' 
-                    'sea water and adjusted for temperature and pressure. It is approximately equivalent to Absolute ' 
-                    'Salinity (the mass fraction of dissolved salt in sea water), but they are not interchangeable. '
-                    'Measurements are from a co-located CTD.'),
-        'data_product_identifier': 'PRACSAL_L2',
-        '_FillValue': np.nan,
-        'processing_level': 'processed'
-    },
-
-    # Derived values in the processed data set
-    'pressure': {
-        'long_name': 'Pressure',
-        'units': 'dbar',
-        'comment': ('Seawater pressure, measured at the top of the pressure housing. If the unit is not equipped '
-                    'with a pressure sensor, the values will be filled with a NaN.'),
-        'ancillary_variables': 'pressure_raw',
-        '_FillValue': np.nan,
-        'processing_level': 'processed'
-    },
-    'external_temp': {
-        'long_name': 'External Instrument Temperature',
-        'standard_name': 'sea_water_temperature',
-        'units': 'degrees_Celsius',
-        'comment': ('In-situ sea water temperature measurements from the sensor mounted at the top of the '
-                    'AC-S pressure housing.'),
-        'ancillary_variables': 'external_temp_raw',
-        'processing_level': 'processed'
-    },
-    'internal_temp': {
-        'long_name': 'Internal Instrument Temperature',
-        'units': 'degrees_Celsius',
-        'comment': 'Internal instrument temperature, used to convert raw absorbance and attenuation measurements.',
-        'ancillary_variables': 'internal_temp_raw',
-        'processing_level': 'processed'
-    },
-    'apd': {
-        'long_name': 'Particulate and Dissolved Absorbance',
-        'units': 'm-1',
-        'comment': ('The optical absorption coefficient is the rate that the intensity of a beam of light will '
-                    'decrease in response to the absorption (removal) of light energy as a function of propagation '
-                    'distance. The optical absorption coefficient reflects the absorption coefficient for the '
-                    'combination of all seawater impurities including all particulate and dissolved matter of '
-                    'optical importance.'),
-        'ancillary_variables': ('a_wavelengths internal_temp a_signal_raw a_reference_raw '
-                                'a_signal_dark a_reference_dark'),
-        '_FillValue': np.nan,
-        'processing_level': 'processed'
-    },
-    'apd_ts': {
-        'long_name': 'Particulate and Dissolved Absorbance with TS Correction',
-        'units': 'm-1',
-        'comment': ('The optical absorption coefficient corrected for the effects of temperature and salinity. '
-                    'This dataset assumes a constant salinity of 33 psu, given the overall negligible effects of '
-                    'salinity (as opposed to temperature) on the absorption coefficient.'),
-        'ancillary_variables': 'a_wavelengths external_temp apd',
-        '_FillValue': np.nan,
-        'processing_level': 'processed'
-    },
-    'apd_ts_s': {
-        'long_name': 'Particulate and Dissolved Absorbance with TS and Scatter Correction',
-        'units': 'm-1',
-        'comment': ('The optical absorption coefficient corrected for the effects of temperature and salinity, '
-                    'with the baseline effects due to scattering at 715 nm removed.'),
-        'data_product_identifier': 'OPTABSN_L2',
-        'ancillary_variables': 'a_wavelengths apd_ts',
-        '_FillValue': np.nan,
-        'processing_level': 'processed'
-    },
-    'cpd': {
-        'long_name': 'Particulate and Dissolved Attenuation',
-        'units': 'm-1',
-        'comment': ('The optical beam attenuation coefficient is the rate that the intensity of a beam of light will '
-                    'decrease in response to the combined effects of absorption and scatter as a function of '
-                    'propagation distance. The attenuation coefficient results from the spectral beam attenuation of '
-                    'the combination of all seawater impurities including all particulate and dissolved matter of '
-                    'optical importance.'),
-        'ancillary_variables': ('c_wavelengths internal_temp c_signal_raw c_reference_raw '
-                                'c_signal_dark c_reference_dark'),
-        '_FillValue': np.nan,
-        'processing_level': 'processed'
-    },
-    'cpd_ts': {
-        'long_name': 'Particulate and Dissolved Attenuation with TS Correction',
-        'units': 'm-1',
-        'comment': ('The optical beam attenuation coefficient corrected for the effects of temperature and salinity. '
-                    'This dataset assumes a constant salinity of 33 psu, given the overall negligible effects of '
-                    'salinity (as opposed to temperature) on the attenuation coefficient.'),
-        'data_product_identifier': 'OPTATTN_L2',
-        'ancillary_variables': 'c_wavelengths external_temp cpd',
-        '_FillValue': np.nan,
-        'processing_level': 'processed'
-    },
-    'estimated_chlorophyll': {
-        'long_name': 'Estimated Chlorophyll Concentration',
-        'standard_name': 'mass_concentration_of_chlorophyll_in_sea_water',
-        'units': 'ug L-1',
-        'comment': ('Uses the absorption line height at 676 nm, above a linear background between 650 and 715 nm with '
-                    'a chlorophyll specific absorption of 0.020 L/ug/m, to estimate the concentration of chlorophyll. '
-                    'This method has been shown to be significantly related to extracted chlorophyll concentrations '
-                    'and is robust in response to mild to moderate biofouling.'),
-        'ancillary_variables': 'apd_ts_s',
-        '_FillValue': np.nan,
-        'processing_level': 'processed'
-    },
-    'estimated_poc': {
-        'long_name': 'Estimated POC Concentration',
-        'standard_name': 'mass_concentration_of_organic_detritus_expressed_as_carbon_in_sea_water',
-        'units': 'ug L-1',
-        'comment': ('Uses the particulate beam attenuation coefficient at 660 nm and a coefficient of 380 ug/L/m. This '
-                    'calculation is not robust in response to biofouling and is expected to breakdown as biofouling '
-                    'begins to dominate the signal.'),
-        'ancillary_variables': 'cpd_ts',
-        '_FillValue': np.nan,
-        'processing_level': 'processed'
-    },
-    'ratio_cdom': {
-        'long_name': 'CDOM to Chlorophyll Absorbance Ratio',
-        # 'units': ''    # deliberately left blank, no units for this value
-        'comment': ('Ratio of CDOM absorption in the violet portion of the spectrum at 412 nm relative to '
-                    'chlorophyll absorption at 440 nm. Ratios greater than 1 indicate a preponderance of CDOM '
-                    'absorption relative to chlorophyll.'),
-        'ancillary_variables': 'apd_ts_s',
-        '_FillValue': np.nan,
-        'processing_level': 'processed'
-    },
-    'ratio_carotenoids': {
-        'long_name': 'Carotenoid to Chlorophyll Absorbance Ratio',
-        # 'units': ''    # deliberately left blank, no units for this value
-        'comment': ('Ratio of carotenoid absorption in the blue-green portion of the spectrum at 490 nm relative to '
-                    'chlorophyll absorption at 440 nm. A changing carotenoid to chlorophyll ratio may indicate a shift '
-                    'in phytoplankton community composition in addition to changes in light history or bloom health '
-                    'and age.'),
-        'ancillary_variables': 'apd_ts_s',
-        '_FillValue': np.nan,
-        'processing_level': 'processed'
-    },
-    'ratio_phycobilins': {
-        'long_name': 'Phycobilins to Chlorophyll Absorbance Ratio',
-        # 'units': ''    # deliberately left blank, no units for this value
-        'comment': ('Ratio of phycobilin absorption in the green portion of the spectrum at 530 nm relative to '
-                    'chlorophyll absorption at 440 nm. Different phytoplankton, notably cyanobacteria, utilize '
-                    'phycobilins as accessory light harvesting pigments. An increasing phycobilin to chlorophyll ratio '
-                    'may indicate a shift in phytoplankton community composition.'),
-        'ancillary_variables': 'apd_ts_s',
-        '_FillValue': np.nan,
-        'processing_level': 'processed'
-    },
-    'ratio_qband': {
-        'long_name': 'Chlorophyll Q Band to Soret Band Absorbance Ratio',
-        # 'units': ''    # deliberately left blank, no units for this value
-        'comment': ('The Soret and the Q bands represent the two main absorption bands of chlorophyll. The former '
-                    'covers absorption in the blue region of the spectrum, while the latter covers absorption in the '
-                    'red region. A decrease in the ratio of the intensity of the Soret band at 440 nm to that of the Q '
-                    'band at 676 nm may indicate a change in phytoplankton community structure. All phytoplankton '
-                    'contain chlorophyll a as the primary light harvesting pigment, but green algae and '
-                    'dinoflagellates contain chlorophyll b and c, respectively, which are spectrally redshifted '
-                    'compared to chlorophyll a.'),
-        'ancillary_variables': 'apd_ts_s',
-        '_FillValue': np.nan,
-        'processing_level': 'processed'
-    }
-}
->>>>>>> 158c669a
+OPTAA = dict_update(OPTAA, CO_LOCATED)