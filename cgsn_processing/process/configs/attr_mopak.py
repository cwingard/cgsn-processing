<<<<<<< HEAD
#!/usr/bin/env python
# -*- coding: utf-8 -*-
"""
@package cgsn_processing.process.configs.attr_mopak
@file cgsn_processing/process/configs/attr_mopak.py
@author Christopher Wingard
@brief Attributes for the 3D accelerometer (MOPAK) data
"""

MOPAK = {
    'global': {
        'title': 'Mooring 3D Accelerometer Data collected in bursts at 10 Hz',
        'summary': 'Records the motion and orientation of the mooring via a 3D accelerometer.'
    },
    'acceleration_x': {
        'long_name': 'X-axis Acceleration',
        'units': 'gravity',
        'comment': ('This is a vector quantifying the direction and magnitude of the acceleration that the '
                    'mooring is exposed to. This quantity is fully temperature compensated and scaled into '
                    'physical units of g (1 g = 9.80665 m/sec^2). It is expressed in terms of the MOPAK''s '
                    'local coordinate system (in this case the X-axis).')
    },
    'acceleration_y': {
        'long_name': 'Y-axis Acceleration',
        'units': 'gravity',
        'comment': ('This is a vector quantifying the direction and magnitude of the acceleration that the '
                    'mooring is exposed to. This quantity is fully temperature compensated and scaled into '
                    'physical units of g (1 g = 9.80665 m/sec^2). It is expressed in terms of the MOPAK''s '
                    'local coordinate system (in this case the Y-axis).')
    },
    'acceleration_z': {
        'long_name': 'Z-axis Acceleration',
        'units': 'gravity',
        'comment': ('This is a vector quantifying the direction and magnitude of the acceleration that the '
                    'mooring is exposed to. This quantity is fully temperature compensated and scaled into '
                    'physical units of g (1 g = 9.80665 m/sec^2). It is expressed in terms of the MOPAK''s '
                    'local coordinate system (in this case the Z-axis).')
    },
    'angular_rate_x': {
        'long_name': 'X-axis Angular Rate',
        'units': 'radians/s',
        'comment': ('This is a vector quantifying the rate of rotation of the mooring. This quantity is '
                    'is fully temperature compensated and scaled into units of radians/second. It is '
                    'expressed in terms of the MOPAK''s local coordinate system (in this case the X-axis) '
                    'in units of radians/second.')
    },
    'angular_rate_y': {
        'long_name': 'Y-axis Angular Rate',
        'units': 'radians/s',
        'comment': ('This is a vector quantifying the rate of rotation of the mooring. This quantity is '
                    'is fully temperature compensated and scaled into units of radians/second. It is '
                    'expressed in terms of the MOPAK''s local coordinate system (in this case the Y-axis) '
                    'in units of radians/second.')
    },
    'angular_rate_z': {
        'long_name': 'Z-axis Angular Rate',
        'units': 'radians/s',
        'comment': ('This is a vector quantifying the rate of rotation of the mooring. This quantity is '
                    'is fully temperature compensated and scaled into units of radians/second. It is '
                    'expressed in terms of the MOPAK''s local coordinate system (in this case the Z-axis) '
                    'in units of radians/second.')
    },
    'magnetometer_x': {
        'long_name': 'X-axis Magnetometer',
        'units': 'gauss',
        'comment': ('This is a vector which gives the instantaneous magnetometer direction and magnitude. It '
                    'is fully temperature compensated and is expressed in terms of the MOPAK''s local '
                    'coordinate system (in this case the X-axis) in units of Gauss.')
    },
    'magnetometer_y': {
        'long_name': 'Y-axis Magnetometer',
        'units': 'gauss',
        'comment': ('This is a vector which gives the instantaneous magnetometer direction and magnitude. It '
                    'is fully temperature compensated and is expressed in terms of the MOPAK''s local '
                    'coordinate system (in this case the Y-axis) in units of Gauss.')
    },
    'magnetometer_z': {
        'long_name': 'Z-axis Magnetometer',
        'units': 'gauss',
        'comment': ('This is a vector which gives the instantaneous magnetometer direction and magnitude. It '
                    'is fully temperature compensated and is expressed in terms of the MOPAK''s local '
                    'coordinate system (in this case the Z-axis) in units of Gauss.')
    },
    'timer': {
        'long_name': 'Timer',
        'units': 's',
        'comment': ('The time, in seconds, since the system started up. This is a relative measure of time '
                    'that is used, along with the file start time, to calculate the time in seconds since '
                    '1970-01-01.')
    }
}
=======
#!/usr/bin/env python
# -*- coding: utf-8 -*-
"""
@package cgsn_processing.process.configs.attr_mopak
@file cgsn_processing/process/configs/attr_mopak.py
@author Christopher Wingard
@brief Attributes for the hydrogen gas variables
"""
MOPAK = {
    'deploy_id': {
        'long_name': 'Deployment ID',
        'standard_name': 'deployment_id',
        'units': '1',
        'coordinates': 'time z longitude latitude',
        'grid_mapping': 'crs',
        'platform': 'platform',
        'ancillary_variables': 'platform',
        'coverage_content_type': 'physicalMeasurement'
    },
    'acceleration_x': {},
    'acceleration_y': {},
    'acceleration_z': {},
    'angular_rate_x': {},
    'angular_rate_y': {},
    'angular_rate_z': {},
    'magnetometer_x': {},
    'magnetometer_y': {},
    'magnetometer_z': {},
    'timer': {}
}
>>>>>>> 158c669a
<|MERGE_RESOLUTION|>--- conflicted
+++ resolved
@@ -1,4 +1,3 @@
-<<<<<<< HEAD
 #!/usr/bin/env python
 # -*- coding: utf-8 -*-
 """
@@ -89,36 +88,4 @@
                     'that is used, along with the file start time, to calculate the time in seconds since '
                     '1970-01-01.')
     }
-}
-=======
-#!/usr/bin/env python
-# -*- coding: utf-8 -*-
-"""
-@package cgsn_processing.process.configs.attr_mopak
-@file cgsn_processing/process/configs/attr_mopak.py
-@author Christopher Wingard
-@brief Attributes for the hydrogen gas variables
-"""
-MOPAK = {
-    'deploy_id': {
-        'long_name': 'Deployment ID',
-        'standard_name': 'deployment_id',
-        'units': '1',
-        'coordinates': 'time z longitude latitude',
-        'grid_mapping': 'crs',
-        'platform': 'platform',
-        'ancillary_variables': 'platform',
-        'coverage_content_type': 'physicalMeasurement'
-    },
-    'acceleration_x': {},
-    'acceleration_y': {},
-    'acceleration_z': {},
-    'angular_rate_x': {},
-    'angular_rate_y': {},
-    'angular_rate_z': {},
-    'magnetometer_x': {},
-    'magnetometer_y': {},
-    'magnetometer_z': {},
-    'timer': {}
-}
->>>>>>> 158c669a
+}