#!/usr/bin/env python
# -*- coding: utf-8 -*-
"""
@package cgsn_processing.process.configs.attr_pco2w
@file cgsn_processing/process/configs/attr_pco2w.py
@author Christopher Wingard
@brief Attributes for the PCO2W variables
"""
import numpy as np

PCO2W = {
    'global': {
        'title': 'Partial Pressure of CO2 in Sea Water',
<<<<<<< HEAD
        'summary': 'Partial pressure of CO2 in sea water measured using the Sunburst Sensors SAMI2-pCO2 instrument.'
=======
        'summary': 'Partial pressure of CO2 in sea water measured using the Sunburst Sensors SAMI-pCO2 instrument.',
        'project': 'Ocean Observatories Initiative',
        'institution': 'Coastal Endurance Array (EA) and Coastal and Global Scale Nodes (CGSN)',
        'acknowledgement': 'National Science Foundation',
        'references': 'http://oceanobservatories.org',
        'creator_name': 'Ocean Observatories Initiative',
        'creator_email': 'helpdesk@oceanobservatories.org',
        'creator_url': 'http://oceanobservatories.org',
        'featureType': 'timeSeries',
        'cdm_data_type': 'Station',
        'Conventions': 'CF-1.6'
    },
    'deploy_id': {
        'long_name': 'Deployment ID',
        'comment': ('Mooring deployment ID. Useful for differentiating data by deployment, ' +
                    'allowing for overlapping deployments in the data sets.')
    },
    'station': {
        'cf_role': 'timeseries_id',
        'long_name': 'Station Identifier'
    },
    'time': {
        'standard_name': 'time',
        'units': 'seconds since 1970-01-01 00:00:00 0:00',
        'axis': 'T',
        'calendar': 'gregorian',
        'comment': ('Derived from either the DCL data logger GPS referenced clock, or the internal instrument clock ' +
                    'if this is an IMM hosted instrument. For instruments attached to a DCL, the instrument''s ' +
                    'internal clock is cross-compared to the GPS clock to determine the internal clock''s time ' +
                    'offset and drift.')
>>>>>>> be39aa9b
    },
    'collect_date_time': {
        'long_name': 'Sample Collection Date and Time Stamp',
        'comment': 'Data logger time stamp, recorded when the instrument cycles the pump and collects a sample.',
        # 'units': '',    deliberately left blank, no units for this value
    },
    'process_date_time': {
        'long_name': 'Sample Processing Date and Time Stamp',
        'comment': ('Data logger time stamp, recorded when the instrument processes the sample after a period ' +
                    'of equilibration of the CO2 across the sample volume membrane.'),
        # 'units': '',    deliberately left blank, no units for this value
    },
    'unique_id': {
        'long_name': 'Instrument Unique ID',
        'comment': ('One byte checksum summary of the instrument serial number, name, calibration date and firmware ' +
                    'version serving as a proxy for a unique ID. While identified as the instrument unique ID, it is ' +
                    'possible for more than one instrument to have the same checksum summary. Thus, the uniqueness ' +
                    'of this value should be considered with a certain degree of caution.'),
        # 'units': '',    deliberately left blank, no units for this value
    },
    'record_number': {
        'long_name': 'IMM Record Number',
        'comment': 'Inductive modem record number',
        # 'units': '',    deliberately left blank, no units for this value
    },
    'record_length': {
        'long_name': 'Record Length',
        'comment': 'Number of bytes in the record.',
        # 'units': '',    deliberately left blank, no units for this value
    },
    'record_type': {
        'long_name': 'Record Type',
        'comment': 'Records the record type, which is either a blank (type = 5), or a sampling (type = 4) record.',
        # 'units': '',    deliberately left blank, no units for this value
    },
    'record_time': {
        'long_name': 'Instrument Timestamp',
        'comment': 'Derived from the SAMI-pCO2 internal clock.',
        'units': 'seconds since 1970-01-01 00:00:00 0:00',
        'calendar': 'gregorian'
    },
    'time_offset': {
        'long_name': 'Internal Clock Offset',
        'comment': ('Difference between the internal clock and the external GPS-based data logger clock. Offset ' +
                    'can be used to determine instrument clock offset and drift over the course of a deployment'),
        'units': 'seconds',
        'ancillary_variables': 'record_time, time'
    },
    'dark_reference_a': {
        'long_name': 'Dark LED Reference Intensity, 1st Measurement',
        'comment': ('First of two measurements of the dark LED reference intensity. Dark signal and reference ' +
                    'values, where the LEDs are turned off, should range from ~50 – 200. Higher or erratic dark ' +
                    'signals could indicate an electronic problem with the sensor'),
        'units': 'count'
    },
    'dark_signal_a': {
        'long_name': 'Dark LED Signal Intensity, 1st Measurement',
        'comment': ('First of two measurements of the dark LED signal intensity. Dark signal and reference values, ' +
                    'where the LEDs are turned off, should range from ~50 – 200. Higher or erratic dark signals ' +
                    'could indicate an electronic problem with the sensor'),
        'units': 'count'
    },
    'reference_434_a': {
        'long_name': 'Reference Intensity at 434 nm, 1st Measurement',
        'comment': ('First of two measurements of the reference intensity at 434 nm, used in combination with the ' +
                    'signal intensity to derive the optical absorbance ratio. Reference intensities should be ' +
                    'greater than ~1500. Lower intensities will result in higher noise in absorbance and, thus, ' +
                    'pCO2 measurements. However, if during blank measurement signal intensities are low, but ' +
                    'reference intensities are not, the flow cell needs to be flushed.'),
        'units': 'count'
    },
    'signal_434_a': {
        'long_name': 'Signal Intensity at 434 nm, 1st Measurement',
        'comment': ('First of two measurements of the signal intensity at 434 nm, used in combination with the ' +
                    'reference intensity to derive the optical absorbance ratio. Signal intensities can range from ' +
                    '0 to 4096. If any signal intensity is at or near 4000, the channel may be saturated with light, ' +
                    'giving erroneous results. Blank signal intensities should be greater than ~1500.'),
        'units': 'count'
    },
    'reference_620_a': {
        'long_name': 'Reference Intensity at 620 nm, 1st Measurement',
        'comment': ('First of two measurements of the reference intensity at 620 nm, used in combination with the ' +
                    'signal intensity to derive the optical absorbance ratio. Reference intensities should be ' +
                    'greater than ~1500. Lower intensities will result in higher noise in absorbance and, thus, ' +
                    'pCO2 measurements. However, if during a blank measurement signal intensities are low, but ' +
                    'reference intensities are not, the flow cell needs to be flushed.'),
        'units': 'count'
    },
    'signal_620_a': {
        'long_name': 'Signal Intensity at 620 nm, 1st Measurement',
        'comment': ('First of two measurements of the signal intensity at 620 nm, used in combination with the ' +
                    'reference intensity to derive the optical absorbance ratio. Signal intensities can range from ' +
                    '0 to 4096. If any signal intensity is at or near 4000, the channel may be saturated with light, ' +
                    'giving erroneous results. Blank signal intensities should be greater than ~1500.'),
        'units': 'count'
    },
    'ratio_434': {
        'long_name': 'Optical Absorbance Ratio at 434 nm',
        'comment': ('Optical absorbance ratio at 434 nm and report in counts. During a measurement cycle, this value ' +
                    'is used in the calculation of pCO2. During a blank measurement (approximately every few days), ' +
                    'this value is used to determine the blank intensity ratio at 434 nm.'),
        'data_product_identifier': 'CO2ABS1_L0',
        'units': 'count'
    },
    'ratio_620': {
        'long_name': 'Optical Absorbance Ratio at 620 nm',
        'comment': ('Optical absorbance ratio at 620 nm and report in counts. During a measurement cycle, this value ' +
                    'is used in the calculation of pCO2. During a blank measurement (approximately every few days), ' +
                    'this value is used to determine the blank intensity ratio at 620 nm.'),
        'data_product_identifier': 'CO2ABS2_L0',
        'units': 'count'
    },
    'dark_reference_b': {
        'long_name': 'Dark LED Reference Intensity, 2nd Measurement',
        'comment': ('Second of two measurements of the dark LED reference intensity. Dark signal and reference ' +
                    'values, where the LEDs are turned off, should range from ~50 – 200. Higher or erratic dark ' +
                    'signals could indicate an electronic problem with the sensor'),
        'units': 'count'
    },
    'dark_signal_b': {
        'long_name': 'Dark LED Signal Intensity, 2nd Measurement',
        'comment': ('Second of two measurements of the dark LED signal intensity. Dark signal and reference values, ' +
                    'where the LEDs are turned off, should range from ~50 – 200. Higher or erratic dark signals ' +
                    'could indicate an electronic problem with the sensor'),
        'units': 'count'
    },
    'reference_434_b': {
        'long_name': 'Reference Intensity at 434 nm, 2nd Measurement',
        'comment': ('Second of two measurements of the reference intensity at 434 nm, used in combination with the ' +
                    'signal intensity to derive the optical absorbance ratio. Reference intensities should be ' +
                    'greater than ~1500. Lower intensities will result in higher noise in absorbance and, thus, ' +
                    'pCO2 measurements. However, if during blank measurement signal intensities are low, but ' +
                    'reference intensities are not, the flow cell needs to be flushed.'),
        'units': 'count'
    },
    'signal_434_b': {
        'long_name': 'Signal Intensity at 434 nm, 2nd Measurement',
        'comment': ('Second of two measurements of the signal intensity at 434 nm, used in combination with the ' +
                    'reference intensity to derive the optical absorbance ratio. Signal intensities can range from ' +
                    '0 to 4096. If any signal intensity is at or near 4000, the channel may be saturated with light, ' +
                    'giving erroneous results. Blank signal intensities should be greater than ~1500.'),
        'units': 'count'
    },
    'reference_620_b': {
        'long_name': 'Reference Intensity at 620 nm, 2nd Measurement',
        'comment': ('Second of two measurements of the reference intensity at 620 nm, used in combination with the ' +
                    'signal intensity to derive the optical absorbance ratio. Reference intensities should be ' +
                    'greater than ~1500. Lower intensities will result in higher noise in absorbance and, thus, ' +
                    'pCO2 measurements. However, if during a blank measurement signal intensities are low, but ' +
                    'reference intensities are not, the flow cell needs to be flushed.'),
        'units': 'count'
    },
    'signal_620_b': {
        'long_name': 'Signal Intensity at 620 nm, 2nd Measurement',
        'comment': ('Second of two measurements of the signal intensity at 620 nm, used in combination with the ' +
                    'reference intensity to derive the optical absorbance ratio. Signal intensities can range from ' +
                    '0 to 4096. If any signal intensity is at or near 4000, the channel may be saturated with light, ' +
                    'giving erroneous results. Blank signal intensities should be greater than ~1500.'),
        'units': 'count'
    },
    'raw_battery_voltage': {
        'long_name': 'Raw Battery Voltage',
        'comment': ('Raw internal battery voltage measured in counts. May actually reflect external voltage if ' +
                    'external power is applied'),
        'units': 'count'
    },
    'battery_voltage': {
        'long_name': 'Battery Voltage',
        'comment': ('Voltage of the internal battery pack. May actually reflect external voltage if ' +
                    'external power is applied'),
        'units': 'V',
        'ancillary_variables': 'raw_battery_voltage'
    },
    'raw_thermistor': {
        'long_name': 'Raw Thermistor Temperature',
        'comment': 'Thermistor resistivity measured in counts.',
        'units': 'count'
    },
    'thermistor_temperature': {
        'long_name': 'Thermistor Temperature',
        'comment': ('Thermistor temperature refers to the internal instrument temperature of the pCO2 sensor, as ' +
                    'measured by the thermistor. It is used in the determination of pCO2.'),
        'standard_name': 'seawater_temperature',
        'units': 'degrees_Celsius',
        'ancillary_variables': 'raw_thermistor'
    },
    'k434': {
        'long_name': 'Blank Intensity Ratio at 434 nm',
        'comment': ('Ratio of the measured optical absorbance ratio at 434 nm where the sample volume is filled with ' +
                    'deionized water. These blank measurements are used to track and correct instrument drift over ' +
                    'the course of a deployment and are collected every few days.'),
        'units': '1',
        '_FillValue': np.nan,
        'ancillary_variables': 'ratio_434'
    },
    'k620': {
        'long_name': 'Blank Intensity Ratio at 620 nm',
        'comment': ('Ratio of the measured optical absorbance ratio at 620 nm where the sample volume is filled with ' +
                    'deionized water. These blank measurements are used to track and correct instrument drift over ' +
                    'the course of a deployment and are collected every few days.'),
        'units': '1',
        '_FillValue': np.nan,
        'ancillary_variables': 'ratio_620'
    },
    'pCO2': {
        'long_name': 'Seawater pCO2',
        'comment': ('Partial Pressure of CO2 in Seawater provides a measure of the amount of CO2 and HCO3 in ' +
                    'seawater. Specifically, it refers to the pressure that would be exerted by CO2 if all other ' +
                    'gases were removed. Partial pressure of a gas dissolved in seawater is understood as the ' +
                    'partial pressure in air that the gas would exert in a hypothetical air volume in equilibrium ' +
                    'with seawater.'),
        'standard_name': 'partial_pressure_of_carbon_dioxide_in_sea_water',
        'data_product_identifier': 'PCO2WAT_L1',
        'units': 'uatm',
        '_FillValue': np.nan,
        'ancillary_variables': 'ratio_434, ratio_620, thermistor_temperature, k434, k620'
    }
}<|MERGE_RESOLUTION|>--- conflicted
+++ resolved
@@ -11,40 +11,7 @@
 PCO2W = {
     'global': {
         'title': 'Partial Pressure of CO2 in Sea Water',
-<<<<<<< HEAD
         'summary': 'Partial pressure of CO2 in sea water measured using the Sunburst Sensors SAMI2-pCO2 instrument.'
-=======
-        'summary': 'Partial pressure of CO2 in sea water measured using the Sunburst Sensors SAMI-pCO2 instrument.',
-        'project': 'Ocean Observatories Initiative',
-        'institution': 'Coastal Endurance Array (EA) and Coastal and Global Scale Nodes (CGSN)',
-        'acknowledgement': 'National Science Foundation',
-        'references': 'http://oceanobservatories.org',
-        'creator_name': 'Ocean Observatories Initiative',
-        'creator_email': 'helpdesk@oceanobservatories.org',
-        'creator_url': 'http://oceanobservatories.org',
-        'featureType': 'timeSeries',
-        'cdm_data_type': 'Station',
-        'Conventions': 'CF-1.6'
-    },
-    'deploy_id': {
-        'long_name': 'Deployment ID',
-        'comment': ('Mooring deployment ID. Useful for differentiating data by deployment, ' +
-                    'allowing for overlapping deployments in the data sets.')
-    },
-    'station': {
-        'cf_role': 'timeseries_id',
-        'long_name': 'Station Identifier'
-    },
-    'time': {
-        'standard_name': 'time',
-        'units': 'seconds since 1970-01-01 00:00:00 0:00',
-        'axis': 'T',
-        'calendar': 'gregorian',
-        'comment': ('Derived from either the DCL data logger GPS referenced clock, or the internal instrument clock ' +
-                    'if this is an IMM hosted instrument. For instruments attached to a DCL, the instrument''s ' +
-                    'internal clock is cross-compared to the GPS clock to determine the internal clock''s time ' +
-                    'offset and drift.')
->>>>>>> be39aa9b
     },
     'collect_date_time': {
         'long_name': 'Sample Collection Date and Time Stamp',
