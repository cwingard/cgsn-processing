#!/usr/bin/env python
# -*- coding: utf-8 -*-
"""
@package cgsn_processing.process.configs.attr_co2pro
@file cgsn_processing/process/configs/attr_co2pro.py
@author Christopher Wingard
@brief Attributes for the Pro-Oceanus pCO2-Pro CV variables
"""
from cgsn_processing.process.common import dict_update
from cgsn_processing.process.configs.attr_common import CTD

CPHOX = {
    'global': {
        'title': 'Sea-Bird Electronics Deep SeapHOx V2 Data',
        'summary': ('In-situ pH data from the Sea-Bird Electronics Deep SeapHOx V2 instrument. The SeapHOx is a '
                    'combined CTD, dissolved oxygen and pH sensor.')
    },
    # dataset attributes --> parsed data
    'serial_number': {
        'long_name': 'Serial Number',
        # 'units': '',    # deliberately left blank, no units for this value,
        'comment': 'Serial number of the SeapHOx instrument. Used to uniquely identify the instrument.'
    },
    'sensor_time': {
        'long_name': 'Sensor Time',
        'standard_name': 'time',
        'units': 'seconds since 1970-01-01T00:00:00.000Z',
        'comment': ('Internal SeapHOX clock date and time stamp, recorded when the instrument begins the measurement. '
                    'It is expected that this value will drift from the true time by some amount over the course of '
                    'a deployment. Cross-comparisons to other systems will be required to account for the offset '
                    'and drift.'),
    },
    'sample_number': {
        'long_name': 'Sample Number',
        'comment': 'Sample number from the SeapHOx instrument.',
        'units': 'count'
    },
    'error_flag': {
        'long_name': 'Error Flag',
        # 'units': '',    # deliberately left blank, no units for this value,
        'comment': ('Error flag from the SeapHOx instrument. A value of 0 indicates no error. At this time, the '
                    'meaning of other values is not known.'),
    },
    'seawater_ph': {
        'long_name': 'Sea Water pH, Total Scale',
        'standard_name': 'sea_water_ph_reported_on_total_scale',
        'units': '1',
        'comment': ('pH of the sea water, reported on the total scale. The pH is a measure of the acidity or '
                    'basicity of the sea water, where a pH of 7 is neutral, a pH less than 7 is acidic, and a pH '
                    'greater than 7 is basic.'),
        'data_product_identifier': 'PHWATER_L2',
        'ancillary_variables': 'temperature, pressure, salinity, external_reference'
    },
    'external_reference': {
        'long_name': 'External Reference Voltage',
        'units': 'V',
        'comment': ('External reference voltage from the SeapHOx instrument. This value is used to calculate the '
                    'pH of the sea water.'),
        'data_product_identifier': 'PHWATER_L0'
    },
    'oxygen_concentration': {
        'long_name': 'Dissolved Oxygen Concentration',
        'units': 'mL L-1',
        'comment': ('Concentration of dissolved oxygen per unit volume, as measured by an optode oxygen sensor. '
                    'Computed on-board the sensor using internal calibration coefficients.'),
        'data_product_identifier': 'DOCONCS_L1'
    },
    'internal_humidity': {
        'long_name': 'Internal Humidity',
        'units': 'percent',
        'comment': 'Internal humidity of the SeapHOx instrument.'
    },
    'internal_temperature': {
        'long_name': 'Internal Temperature',
        'units': 'degree_Celsius',
        'comment': 'Internal temperature of the SeapHOx instrument.'
    },
    # dataset attributes --> derived data
    'oxygen_molar_concentration': {
        'long_name': 'Dissolved Oxygen Molar Concentration',
        'standard_name': 'mole_concentration_of_dissolved_molecular_oxygen_in_sea_water',
        'units': 'umol L-1',
        'comment': ('Mole concentration of dissolved oxygen per unit volume, also known as Molarity, as measured by '
                    'an optode oxygen sensor. Computed on-board the sensor using internal calibration coefficients.'),
        'data_product_identifier': 'DOCONCS_L1',
        'ancillary_variables': 'oxygen_concentration'
    },
    'oxygen_concentration_per_kg': {
        'long_name': 'Dissolved Oxygen per Unit Mass',
        'standard_name': 'moles_of_oxygen_per_unit_mass_in_sea_water',
        'units': 'umol kg-1',
        'comment': ('Concentration of dissolved oxygen per unit mass in the sea water, adjusted to the potential '
                    'density per directions outlined in the Sea-Bird Electronics SBE63 Manual.'),
        'data_product_identifier': 'DOXYGEN_L2',
        'ancillary_variables': 'oxygen_concentration, temperature, salinity, pressure, latitude, longitude'
    },
    'estimated_alkalinity': {
        'long_name': 'Estimated Alkalinity',
        'standard_name': 'sea_water_alkalinity_per_unit_mass_expressed_as_mole_equivalent',
        'units': 'umol kg-1',
        'comment': ('Estimated alkalinity of the sea water, reported in umol/kg. The alkalinity is estimated using '
<<<<<<< HEAD
                    'the SeapHOx temperature and salinity data and an equation from Lee et al. (2006, '
                    'doi:10.1029/2006GL027207.')
    }
}

# add the standard CTD attributes to the CPHOX attributes
CPHOX = dict_update(CPHOX, CTD)
=======
                    'the SeapHOx temperature and salinity data and equations from Lee et al. (2006, '
                    'doi:10.1029/2006GL027207). The estimated alkalinity is a proxy for the total alkalinity of the '
                    'sea water and is provided here to assist in general assessments of the carbonate system '
                    'parameters measured by other co-located sensors.'),
        'ancillary_variables': 'temperature, salinity'
    },
}
>>>>>>> 158c669a
<|MERGE_RESOLUTION|>--- conflicted
+++ resolved
@@ -99,15 +99,6 @@
         'standard_name': 'sea_water_alkalinity_per_unit_mass_expressed_as_mole_equivalent',
         'units': 'umol kg-1',
         'comment': ('Estimated alkalinity of the sea water, reported in umol/kg. The alkalinity is estimated using '
-<<<<<<< HEAD
-                    'the SeapHOx temperature and salinity data and an equation from Lee et al. (2006, '
-                    'doi:10.1029/2006GL027207.')
-    }
-}
-
-# add the standard CTD attributes to the CPHOX attributes
-CPHOX = dict_update(CPHOX, CTD)
-=======
                     'the SeapHOx temperature and salinity data and equations from Lee et al. (2006, '
                     'doi:10.1029/2006GL027207). The estimated alkalinity is a proxy for the total alkalinity of the '
                     'sea water and is provided here to assist in general assessments of the carbonate system '
@@ -115,4 +106,6 @@
         'ancillary_variables': 'temperature, salinity'
     },
 }
->>>>>>> 158c669a
+
+# add the standard CTD attributes to the CPHOX attributes
+CPHOX = dict_update(CPHOX, CTD)