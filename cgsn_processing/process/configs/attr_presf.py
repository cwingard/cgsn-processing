--- conflicted
+++ resolved
@@ -53,7 +53,6 @@
         'data_product_identifier': 'TEMPWAT_L1',
         '_FillValue': np.nan
     }
-<<<<<<< HEAD
 }
 
 RBRQ3 = {
@@ -86,6 +85,4 @@
         'long_name': 'Period of ???',
         'units': 'seconds???',
     }
-=======
->>>>>>> 440e8bc3
 }