#!/usr/bin/env python
# -*- coding: utf-8 -*-
"""
@package cgsn_processing.process.proc_dosta
@file cgsn_processing/process/proc_dosta.py
@author Christopher Wingard
@brief Creates a NetCDF dataset for the dissolved oxygen from the JSON formatted source data
"""
import json
import numpy as np
import os
import pandas as pd
import xarray as xr

<<<<<<< HEAD
from cgsn_processing.process.common import Coefficients, inputs, json2df, colocated_ctd, update_dataset, \
    ENCODING, dict_update
=======
from datetime import timedelta

from cgsn_processing.process.common import Coefficients, inputs, json2df, colocated_ctd, update_dataset, ENCODING
>>>>>>> b252af8d
from cgsn_processing.process.configs.attr_dosta import DOSTA
from cgsn_processing.process.configs.attr_common import SHARED
from cgsn_processing.process.finding_calibrations import find_calibration

from pyseas.data.do2_functions import do2_phase_to_doxy, do2_salinity_correction
from gsw import SP_from_C


class Calibrations(Coefficients):
    def __init__(self, coeff_file, csv_url=None):
        """
        Loads the DOSTA factory and secondary 2-point calibration coefficients. Values come from either a serialized
        object created per instrument and deployment (calibration coefficients do not change in the middle of a
        deployment), or from parsed CSV files maintained on GitHub by the OOI CI team.
        """
        # assign the inputs
        Coefficients.__init__(self, coeff_file)
        self.csv_url = csv_url
        self.coeffs = {}

    def read_csv(self, csv_url):
        """
        Reads the values from a DOSTA calibration file already parsed and stored on Github as a CSV file. Note,
        the formatting of those files puts some constraints on this process. If someone has a cleaner method,
        I'm all in favor...
        """
        # create the device file dictionary and assign values
        coeffs = {}

        # read in the calibration data
        cal = pd.read_csv(csv_url, usecols=[0, 1, 2])
        for idx, row in cal.iterrows():
            # scale and offset correction factors from a two-point calibration
            if row[1] == 'CC_conc_coef':
                coeffs['two_point_coeffs'] = np.array(json.loads(row[2]))

            # Stern-Volmer-Uchida calibration coefficients from a multipoint factory calibration
            if row[1] == 'CC_csv':
                coeffs['svu_cal_coeffs'] = np.array(json.loads(row[2]))

        # save the resulting dictionary
        self.coeffs = coeffs


def proc_dosta(infile, platform, deployment, lat, lon, depth, **kwargs):
    """
    Main DOSTA processing function. Loads the JSON formatted parsed data and
    applies appropriate calibration coefficients to convert the raw, parsed
    data into engineering units. If calibration coefficients are available,
    the oxygen concentration is recalculated from the calibrated phase and
    thermistor temperature and the dataset processing level attribute is set
    to "processed". Otherwise, filled variables are returned and the dataset
    processing level attribute is set to "parsed".

    :param infile: JSON formatted parsed data file
    :param platform: Name of the mooring the instrument is mounted on.
    :param deployment: Name of the deployment for the input data file.
    :param lat: Latitude of the mooring deployment.
    :param lon: Longitude of the mooring deployment.
    :param depth: Depth of the platform the instrument is mounted on.

    :kwargs ctd_name: Name of directory with data from a co-located CTD. This
           data will be used to apply salinity and density corrections to the
           data. Otherwise the salinity corrected oxygen concentration is
           filled with NaN's
    :kwargs burst: Boolean flag to indicate whether or not to apply burst
           averaging to the data. Default is to not apply burst averaging.

    :return dosta: An xarray dataset with the processed DOSTA data
    """
    # process the variable length keyword arguments
    ctd_name = kwargs.get('ctd_name')
    burst = kwargs.get('burst')

    # load the json data file as a dictionary object for further processing
    dosta = json2df(infile)
    if dosta.empty:
        # json data file was empty, exiting
        return None

    # setup the instrument calibration data object
    coeff_file = os.path.join(os.path.dirname(infile), 'dosta.cal_coeffs.json')
    dev = Calibrations(coeff_file)  # initialize calibration class
    proc_flag = False

    # check for the source of calibration coeffs and load accordingly
    if os.path.isfile(coeff_file):
        # we always want to use this file if it already exists
        dev.load_coeffs()
        proc_flag = True
    else:
        # load from the CI hosted CSV files
        sampling_time = dosta['time'][0].value / 10.0 ** 9
        csv_url = find_calibration('DOSTA', str(dosta['serial_number'][0]), sampling_time)
        if csv_url:
            dev.read_csv(csv_url)
            dev.save_coeffs()
            proc_flag = True

    # clean up dataframe and rename selected variables
    dosta.drop(columns=['date_time_string'], inplace=True)
    empty_data = np.atleast_1d(dosta['serial_number']).astype(np.int32) * np.nan
    dosta.rename(columns={'estimated_oxygen_concentration': 'oxygen_concentration',
                          'estimated_oxygen_saturation': 'oxygen_saturation',
                          'optode_temperature': 'oxygen_thermistor_temperature',
                          'temp_compensated_phase': 'compensated_phase',
                          'raw_temperature': 'raw_oxygen_thermistor'}, inplace=True)

    # processed variables to be created if a device file and a co-located CTD is available
    dosta['svu_oxygen_concentration'] = empty_data
    dosta['oxygen_concentration_corrected'] = empty_data

    # use a default depth array for later metadata settings (will update if co-located CTD data is available)
    depth = [depth, depth, depth]

    # recompute the oxygen concentration from the calibrated phase, optode thermistor temperature and the calibration
    # coefficients
    if proc_flag:
        svu = do2_phase_to_doxy(dosta['calibrated_phase'], dosta['oxygen_thermistor_temperature'],
                                dev.coeffs['svu_cal_coeffs'], dev.coeffs['two_point_coeffs'])
        dosta['svu_oxygen_concentration'] = svu

    # check for data from a co-located CTD and test to see if it covers our time range of interest.
    dosta['ctd_pressure'] = empty_data
    dosta['ctd_temperature'] = empty_data
    dosta['ctd_salinity'] = empty_data
    ctd = pd.DataFrame()
    if ctd_name:
        ctd = colocated_ctd(infile, ctd_name)

    if proc_flag and not ctd.empty:
        # set the CTD and DOSTA time to the same units of seconds since 1970-01-01
        ctd_time = ctd.time.values.astype(float) / 10.0 ** 9
        do_time = dosta.time.values.astype(float) / 10.0 ** 9

        # test to see if the CTD covers our time of interest for this DOSTA file
<<<<<<< HEAD
        coverage = ctd_time.min() <= do_time.min() and ctd_time.max() >= do_time.max()
=======
        td = timedelta(hours=1)
        coverage = ctd['time'].min() <= dosta['time'].min() and ctd['time'].max() + td >= dosta['time'].max()
>>>>>>> b252af8d

        # interpolate the CTD data if we have full coverage
        if coverage:
            pressure = np.interp(do_time, ctd_time, ctd.pressure)
            dosta['ctd_pressure'] = pressure
            depth[1] = pressure.min()
            depth[2] = pressure.max()

            temperature = np.interp(do_time, ctd_time, ctd.temperature)
            dosta['ctd_temperature'] = temperature

            salinity = SP_from_C(ctd.conductivity.values * 10.0, ctd.temperature.values, ctd.pressure.values)
            salinity = np.interp(do_time, ctd_time, salinity)
            dosta['ctd_salinity'] = salinity

            # calculate the pressure and salinity corrected oxygen concentration
            dosta['oxygen_concentration_corrected'] = do2_salinity_correction(dosta['svu_oxygen_concentration'].values,
                                                                              dosta['ctd_pressure'].values,
                                                                              dosta['ctd_temperature'].values,
                                                                              dosta['ctd_salinity'].values, lat, lon)

    # create an xarray data set from the data frame
    dosta = xr.Dataset.from_dataframe(dosta)

    # apply burst averaging if selected
    if burst:
        # resample to a 15 minute interval and shift the clock to make sure we capture the time "correctly"
        dosta = dosta.resample(time='900s', base=3150, loffset='450s').median(dim='time', keep_attrs=True)
        dosta = dosta.where(~np.isnan(dosta.serial_number), drop=True)

        # reset original integer values
        int_arrays = ['product_number', 'serial_number']
        for k in dosta.variables:
            if k in int_arrays:
                dosta[k] = dosta[k].astype(np.intc)  # explicitly setting as a 32 bit integer

    # assign/create needed dimensions, geo coordinates and update the metadata attributes for the data set
    dosta['deploy_id'] = xr.Variable(('time',), np.repeat(deployment, len(dosta.time)).astype(str))
    attrs = dict_update(DOSTA, SHARED)  # add the shared attributes
    dosta = update_dataset(dosta, platform, deployment, lat, lon, depth, attrs)
    if proc_flag:
        dosta.attrs['processing_level'] = 'processed'
    else:
        dosta.attrs['processing_level'] = 'partial'

    return dosta


def main(argv=None):
    # load the input arguments
    args = inputs(argv)
    infile = os.path.abspath(args.infile)
    outfile = os.path.abspath(args.outfile)
    platform = args.platform
    deployment = args.deployment
    lat = args.latitude
    lon = args.longitude
    depth = args.depth
    ctd_name = args.devfile  # name of co-located CTD
    burst = args.burst

    # process the CTDBP data and save the results to disk
    dosta = proc_dosta(infile, platform, deployment, lat, lon, depth, ctd_name=ctd_name, burst=burst)
    if dosta:
        dosta.to_netcdf(outfile, mode='w', format='NETCDF4', engine='netcdf4', encoding=ENCODING)


if __name__ == '__main__':
    main()<|MERGE_RESOLUTION|>--- conflicted
+++ resolved
@@ -12,14 +12,10 @@
 import pandas as pd
 import xarray as xr
 
-<<<<<<< HEAD
+from datetime import timedelta
+
 from cgsn_processing.process.common import Coefficients, inputs, json2df, colocated_ctd, update_dataset, \
     ENCODING, dict_update
-=======
-from datetime import timedelta
-
-from cgsn_processing.process.common import Coefficients, inputs, json2df, colocated_ctd, update_dataset, ENCODING
->>>>>>> b252af8d
 from cgsn_processing.process.configs.attr_dosta import DOSTA
 from cgsn_processing.process.configs.attr_common import SHARED
 from cgsn_processing.process.finding_calibrations import find_calibration
@@ -156,12 +152,8 @@
         do_time = dosta.time.values.astype(float) / 10.0 ** 9
 
         # test to see if the CTD covers our time of interest for this DOSTA file
-<<<<<<< HEAD
-        coverage = ctd_time.min() <= do_time.min() and ctd_time.max() >= do_time.max()
-=======
         td = timedelta(hours=1)
         coverage = ctd['time'].min() <= dosta['time'].min() and ctd['time'].max() + td >= dosta['time'].max()
->>>>>>> b252af8d
 
         # interpolate the CTD data if we have full coverage
         if coverage:
