#!/usr/bin/env python
# -*- coding: utf-8 -*-
"""
@package cgsn_processing.process.proc_dosta
@file cgsn_processing/process/proc_dosta.py
@author Christopher Wingard
@brief Creates a NetCDF dataset for the dissolved oxygen from the JSON
    formatted source data
"""
import json
import numpy as np
import os
import pandas as pd
import xarray as xr

from datetime import timedelta

from cgsn_processing.process.common import Coefficients, inputs, json2df, colocated_ctd, update_dataset, \
    ENCODING, dict_update
from cgsn_processing.process.configs.attr_dosta import DOSTA
from cgsn_processing.process.configs.attr_common import SHARED
from cgsn_processing.process.finding_calibrations import find_calibration

from pyseas.data.do2_functions import do2_phase_to_doxy, do2_salinity_correction
from gsw import SP_from_C, z_from_p


class Calibrations(Coefficients):
    def __init__(self, coeff_file, csv_url=None):
        """
        Loads the DOSTA factory and secondary 2-point calibration coefficients.
        Values come from either a serialized object created per instrument and
        deployment (calibration coefficients do not change in the middle of a
        deployment), or from parsed CSV files maintained on GitHub by the OOI
        CI team.
        """
        # assign the inputs
        Coefficients.__init__(self, coeff_file)
        self.csv_url = csv_url
        self.coeffs = {}

    def read_csv(self, csv_url):
        """
        Reads the values from a DOSTA calibration file already parsed and
        stored on GitHub as a CSV file. Note, the formatting of those files
        puts some constraints on this process. If someone has a cleaner method,
        I'm all in favor...
        """
        # create the device file dictionary and assign values
        coeffs = {}

        # read in the calibration data
        cal = pd.read_csv(csv_url, usecols=[0, 1, 2])
        for idx, row in cal.iterrows():
            # scale and offset correction factors from a two-point calibration
            if row[1] == 'CC_conc_coef':
                coeffs['two_point_coeffs'] = np.array(json.loads(row[2]))

            # Stern-Volmer-Uchida calibration coefficients from a multipoint factory calibration
            if row[1] == 'CC_csv':
                coeffs['svu_cal_coeffs'] = np.array(json.loads(row[2]))

        # save the resulting dictionary
        self.coeffs = coeffs


def proc_dosta(infile, platform, deployment, lat, lon, depth, **kwargs):
    """
    Main DOSTA processing function. Loads the JSON formatted parsed data and
    applies appropriate calibration coefficients to convert the raw, parsed
    data into engineering units. If calibration coefficients are available,
    the oxygen concentration is recalculated from the calibrated phase and
    thermistor temperature and the dataset processing level attribute is set
    to "processed". Otherwise, filled variables are returned and the dataset
    processing level attribute is set to "parsed".

    :param infile: JSON formatted parsed data file
    :param platform: Name of the mooring the instrument is mounted on.
    :param deployment: Name of the deployment for the input data file.
    :param lat: Latitude of the mooring deployment.
    :param lon: Longitude of the mooring deployment.
    :param depth: Depth of the platform the instrument is mounted on.

    :kwargs ctd_name: Name of directory with data from a co-located CTD. This
        data will be used to apply salinity and density corrections to the
        data. Otherwise, the salinity corrected oxygen concentration is
        filled with NaN's
    :kwargs burst: Boolean flag to indicate whether to apply burst averaging
        to the data. Default is to not apply burst averaging.

    :return dosta: An xarray dataset with the processed DOSTA data
    """
    # process the variable length keyword arguments
    ctd_name = kwargs.get('ctd_name')
    burst = kwargs.get('burst')

    # load the json data file as a dictionary object for further processing
    dosta = json2df(infile)
    if dosta.empty:
        # json data file was empty, exiting
        return None

    # set up the instrument calibration data object
    coeff_file = os.path.join(os.path.dirname(infile), 'dosta.cal_coeffs.json')
    dev = Calibrations(coeff_file)  # initialize calibration class
    proc_flag = False

    # check for the source of calibration coeffs and load accordingly
    if os.path.isfile(coeff_file):
        # we always want to use this file if it already exists
        dev.load_coeffs()
        proc_flag = True
    else:
        # load from the CI hosted CSV files
        sampling_time = dosta['time'][0].value / 10.0 ** 9
        csv_url = find_calibration('DOSTA', str(dosta['serial_number'][0]), sampling_time)
        if csv_url:
            dev.read_csv(csv_url)
            dev.save_coeffs()
            proc_flag = True

    # clean up dataframe and rename selected variables
    dosta.drop(columns=['date_time_string'], inplace=True)
    empty_data = np.atleast_1d(dosta['serial_number']).astype(np.int32) * np.nan
    dosta.rename(columns={'estimated_oxygen_concentration': 'oxygen_concentration',
                          'estimated_oxygen_saturation': 'oxygen_saturation',
                          'optode_temperature': 'oxygen_thermistor_temperature',
                          'temp_compensated_phase': 'compensated_phase',
                          'raw_temperature': 'raw_oxygen_thermistor'}, inplace=True)

    # processed variables to be created if a device file and a co-located CTD is available
    dosta['svu_oxygen_concentration'] = empty_data
    dosta['oxygen_concentration_corrected'] = empty_data

    # use a default depth array for later metadata settings (will update if co-located CTD data is available)
    depth = [depth, depth, depth]

    # recompute the oxygen concentration from the calibrated phase, optode thermistor temperature and the calibration
    # coefficients
    if proc_flag:
        svu = do2_phase_to_doxy(dosta['calibrated_phase'], dosta['oxygen_thermistor_temperature'],
                                dev.coeffs['svu_cal_coeffs'], dev.coeffs['two_point_coeffs'])
        dosta['svu_oxygen_concentration'] = svu

    # check for data from a co-located CTD and test to see if it covers our time range of interest.
    dosta['ctd_pressure'] = empty_data
    dosta['ctd_temperature'] = empty_data
    dosta['ctd_salinity'] = empty_data
    ctd = pd.DataFrame()
    if ctd_name:
        ctd = colocated_ctd(infile, ctd_name)

    if proc_flag and not ctd.empty:
        # set the CTD and DOSTA time to the same units of seconds since 1970-01-01
        ctd_time = ctd.time.values.astype(float) / 10.0 ** 9
        do_time = dosta.time.values.astype(float) / 10.0 ** 9

        # test to see if the CTD covers our time of interest for this DOSTA file
        td = timedelta(hours=1)
        coverage = ctd['time'].min() <= dosta['time'].min() and ctd['time'].max() + td >= dosta['time'].max()

        # interpolate the CTD data if we have full coverage
        if coverage:
<<<<<<< HEAD
            pressure = np.interp(do_time, ctd_time, ctd.pressure)
            dosta['ctd_pressure'] = pressure
            depth[0] = z_from_p(np.mean(pressure), lat) * -1
            depth[1] = z_from_p(pressure.min(), lat) * -1
            depth[2] = z_from_p(pressure.max(), lat) * -1

            temperature = np.interp(do_time, ctd_time, ctd.temperature)
            dosta['ctd_temperature'] = temperature

            salinity = SP_from_C(ctd.conductivity.values * 10.0, ctd.temperature.values, ctd.pressure.values)
            salinity = np.interp(do_time, ctd_time, salinity)
=======
            if ctd_name in ['metbk', 'metbk1', 'metbk2']:
                pressure = depth
                temperature = np.interp(dosta['time'], ctd['time'], ctd.sea_surface_temperature)
                salinity = SP_from_C(ctd.sea_surface_conductivity.values * 10.0, ctd.sea_surface_temperature.values,
                                     depth)
                salinity = np.interp(dosta['time'], ctd['time'], salinity)
            else:
                pressure = np.interp(dosta['time'], ctd['time'], ctd.pressure)
                temperature = np.interp(dosta['time'], ctd['time'], ctd.temperature)
                salinity = SP_from_C(ctd.conductivity.values * 10.0, ctd.temperature.values, ctd.pressure.values)
                salinity = np.interp(dosta['time'], ctd['time'], salinity)

            dosta['ctd_pressure'] = pressure
            dosta['ctd_temperature'] = temperature
>>>>>>> 49f8cb73
            dosta['ctd_salinity'] = salinity

            # calculate the pressure and salinity corrected oxygen concentration
            dosta['oxygen_concentration_corrected'] = do2_salinity_correction(dosta['svu_oxygen_concentration'].values,
                                                                              dosta['ctd_pressure'].values,
                                                                              dosta['ctd_temperature'].values,
                                                                              dosta['ctd_salinity'].values, lat, lon)

    # create an xarray data set from the data frame
    dosta = xr.Dataset.from_dataframe(dosta)

    # apply burst averaging if selected
    if burst:
        # resample to a 15-minute interval and shift the clock to make sure we capture the time "correctly"
        dosta = dosta.resample(time='900s', base=3150, loffset='450s').median(dim='time', keep_attrs=True)
        dosta = dosta.where(~np.isnan(dosta.serial_number), drop=True)
<<<<<<< HEAD
=======

        # resample to a 15-minute interval and shift the clock to make sure we capture the time "correctly"
        dosta = dosta.resample(time='15Min', base=55, loffset='5Min').median(dim='time', keep_attrs=True)
>>>>>>> 49f8cb73

        # reset original integer values
        int_arrays = ['product_number', 'serial_number']
        for k in dosta.variables:
            if k in int_arrays:
                dosta[k] = dosta[k].astype(np.intc)  # explicitly setting as a 32-bit integer

    # assign/create needed dimensions, geo coordinates and update the metadata attributes for the data set
    dosta['deploy_id'] = xr.Variable(('time',), np.repeat(deployment, len(dosta.time)).astype(str))
    attrs = dict_update(DOSTA, SHARED)  # add the shared attributes
    dosta = update_dataset(dosta, platform, deployment, lat, lon, depth, attrs)
    if proc_flag:
        dosta.attrs['processing_level'] = 'processed'
    else:
        dosta.attrs['processing_level'] = 'partial'

    return dosta


def main(argv=None):
    # load the input arguments
    args = inputs(argv)
    infile = os.path.abspath(args.infile)
    outfile = os.path.abspath(args.outfile)
    platform = args.platform
    deployment = args.deployment
    lat = args.latitude
    lon = args.longitude
    depth = args.depth
    ctd_name = args.devfile  # name of co-located CTD
    burst = args.burst

    # process the CTDBP data and save the results to disk
    dosta = proc_dosta(infile, platform, deployment, lat, lon, depth, ctd_name=ctd_name, burst=burst)
    if dosta:
        dosta.to_netcdf(outfile, mode='w', format='NETCDF4', engine='h5netcdf', encoding=ENCODING)


if __name__ == '__main__':
    main()<|MERGE_RESOLUTION|>--- conflicted
+++ resolved
@@ -161,19 +161,6 @@
 
         # interpolate the CTD data if we have full coverage
         if coverage:
-<<<<<<< HEAD
-            pressure = np.interp(do_time, ctd_time, ctd.pressure)
-            dosta['ctd_pressure'] = pressure
-            depth[0] = z_from_p(np.mean(pressure), lat) * -1
-            depth[1] = z_from_p(pressure.min(), lat) * -1
-            depth[2] = z_from_p(pressure.max(), lat) * -1
-
-            temperature = np.interp(do_time, ctd_time, ctd.temperature)
-            dosta['ctd_temperature'] = temperature
-
-            salinity = SP_from_C(ctd.conductivity.values * 10.0, ctd.temperature.values, ctd.pressure.values)
-            salinity = np.interp(do_time, ctd_time, salinity)
-=======
             if ctd_name in ['metbk', 'metbk1', 'metbk2']:
                 pressure = depth
                 temperature = np.interp(dosta['time'], ctd['time'], ctd.sea_surface_temperature)
@@ -188,7 +175,6 @@
 
             dosta['ctd_pressure'] = pressure
             dosta['ctd_temperature'] = temperature
->>>>>>> 49f8cb73
             dosta['ctd_salinity'] = salinity
 
             # calculate the pressure and salinity corrected oxygen concentration
@@ -205,12 +191,9 @@
         # resample to a 15-minute interval and shift the clock to make sure we capture the time "correctly"
         dosta = dosta.resample(time='900s', base=3150, loffset='450s').median(dim='time', keep_attrs=True)
         dosta = dosta.where(~np.isnan(dosta.serial_number), drop=True)
-<<<<<<< HEAD
-=======
 
         # resample to a 15-minute interval and shift the clock to make sure we capture the time "correctly"
         dosta = dosta.resample(time='15Min', base=55, loffset='5Min').median(dim='time', keep_attrs=True)
->>>>>>> 49f8cb73
 
         # reset original integer values
         int_arrays = ['product_number', 'serial_number']
