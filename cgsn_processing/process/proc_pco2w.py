#!/usr/bin/env python
# -*- coding: utf-8 -*-
"""
@package cgsn_parsers.process.proc_pco2w
@file cgsn_parsers/process/proc_pco2w.py
@author Christopher Wingard
@brief Calculate the pCO2 of water from the SAMI-pCO2 (PCO2W) instrument
"""
import json
import numpy as np
import os
import pandas as pd
import warnings

from datetime import datetime, timedelta
from pytz import timezone

<<<<<<< HEAD
from cgsn_processing.process.common import Coefficients, ENCODING, inputs, dict_update, json2df, update_dataset
from cgsn_processing.process.configs.attr_pco2w import PCO2W
from cgsn_processing.process.configs.attr_common import SHARED
=======
from cgsn_processing.process.common import Coefficients, NumpyEncoder, ENCODING, inputs, dict_update, json2df, \
    update_dataset
from cgsn_processing.process.configs.attr_pco2w import GLOBAL, PCO2W
>>>>>>> aedf0f79
from cgsn_processing.process.finding_calibrations import find_calibration

from pyseas.data.co2_functions import co2_blank, co2_thermistor, co2_pco2wat
from pyseas.data.ph_functions import ph_battery


class Blanks(object):
    """
    JSON object used to store the PCO2W absorbance blanks used in the
    calculations of the pCO2 of seawater from a Sunburst Sensors, SAMI-pCO2
    """
    def __init__(self, blnkfile, k434, k620):
        # initialize the information needed to define the file and pure water blanks
        self.blnkfile = blnkfile
        self.k434 = k434
        self.k620 = k620

    def load_blanks(self):
        # load the blanks
        with open(self.blnkfile, 'r') as f:
            blanks = json.load(f)

        # assign the blanks
        self.k434 = blanks['k434']
        self.k620 = blanks['k620']

    def save_blanks(self):
        # create the blanks dictionary
        blanks = {
            'k434': self.k434,
            'k620': self.k620
        }

        # save the blanks to a JSON file
        with open(self.blnkfile, 'w') as f:
            jdata = json.dumps(blanks, cls=NumpyEncoder)
            f.write(jdata)

            
class Calibrations(Coefficients):
    def __init__(self, coeff_file, csv_url=None):
        """
        A serialized object created per instrument and deployment (calibration
        coefficients do not change in the middle of a deployment), or from
        parsed CSV files maintained on GitHub by the OOI CI team.
        """
        # assign the inputs
        Coefficients.__init__(self, coeff_file)
        self.csv_url = csv_url

    def read_csv(self, csv_url):
        """
        Reads the values from the CSV file already parsed and stored on GitHub.
        Note, the formatting of those files puts some constraints on this
        process. If someone has a cleaner method, I'm all in favor...
        """
        # create the device file dictionary and assign values
        coeffs = {}
        
        # read in the calibration data
        data = pd.read_csv(csv_url, usecols=[0, 1, 2])
        for idx, row in data.iterrows():
            if row[1] == 'CC_cala':
                coeffs['cala'] = float(row[2])
            if row[1] == 'CC_calb':
                coeffs['calb'] = float(row[2])
            if row[1] == 'CC_calc':
                coeffs['calc'] = float(row[2])
            if row[1] == 'CC_calt':
                coeffs['calt'] = float(row[2])
            if row[1] == 'CC_sami_bits':
                coeffs['sami_bits'] = float(row[2])
            if row[1] == 'CC_cal_range':
                coeffs['cal_range'] = np.array(json.loads(row[2]))

        # serial number, stripping off all but the numbers
        coeffs['serial_number'] = data.serial[0]

        # save the resulting dictionary
        self.coeffs = coeffs


def proc_pco2w(infile, platform, deployment, lat, lon, depth, **kwargs):
    """
    Processing function for the Sunburst Sensors SAMI-pCO2 sensor. Loads the
    JSON formatted parsed data and applies appropriate calibration coefficients
    to convert the raw parsed data into engineering units. If no calibration
    coefficients are available, filled variables are returned and the dataset
    processing level attribute is set to "parsed". If the calibration,
    coefficients are available then the dataset processing level attribute is
    set to "processed".

    :param infile: JSON formatted parsed data file
    :param platform: Name of the mooring the instrument is mounted on.
    :param deployment: Name of the deployment for the input data file.
    :param lat: Latitude of the mooring deployment.
    :param lon: Longitude of the mooring deployment.
    :param depth: Depth of the platform the instrument is mounted on.
    :kwargs serial_number: The serial number of the SAMI-pCO2
    :return pco2w: An xarray dataset with the processed PHSEN data
    """
    # process the variable length keyword arguments
    serial_number = kwargs.get('serial_number')

    # load the json data file as a panda dataframe for further processing
    data = json2df(infile)
    if data.empty:
        # json data file was empty, exiting
        return None

    # set the deployment id as a variable
    data['deploy_id'] = deployment

    # initialize the calibrations data class
    coeff_file = os.path.join(os.path.dirname(infile), 'pco2w.calibration_coeffs.json')
    cal = Calibrations(coeff_file)
    proc_flag = False

    # check for the source of calibration coefficients and load accordingly
    if os.path.isfile(coeff_file):
        # we always want to use this file if it exists
        cal.load_coeffs()
        proc_flag = True
    else:
        # load from the CI hosted CSV files
        csv_url = find_calibration('PCO2W', serial_number, (data.time.values.astype('int64') * 10 ** -9)[0])
        if csv_url:
            cal.read_csv(csv_url)
            cal.save_coeffs()
            proc_flag = True
        else:
            warnings.warn('Required calibrations coefficients could not be found.')

    # initialize the pCO2 blanks class
    blank_file = os.path.join(os.path.dirname(infile), 'pco2w.blank_coeffs.json')
    blanks = Blanks(blank_file, np.nan, np.nan)

    # check for the source of pCO2 blanks and load accordingly
    if os.path.isfile(blank_file):
        # we always want to use this file if it exists
        blanks.load_blanks()
    else:
        # Create one using NaN's for the default blanks
        blanks.save_blanks()

    # convert the raw battery voltage and thermistor values from counts to V and degC, respectively
    data.rename(columns={'voltage_raw': 'raw_battery_voltage',
                         'thermistor_raw': 'raw_thermistor'}, inplace=True)
    if proc_flag:
        data['thermistor_temperature'] = co2_thermistor(data['raw_thermistor'], cal.coeffs['sami_bits'])
        data['battery_voltage'] = ph_battery(data['raw_battery_voltage'], cal.coeffs['sami_bits'])
    else:
        data['thermistor_temperature'] = data['raw_thermistor'] * np.nan
        data['battery_voltage'] = data['raw_battery_voltage'] * np.nan

    # reset the data type and units for the record time to make sure the value is correctly represented and can be
    # calculated against. the PCO2W uses the OSX date format of seconds since 1904-01-01. here we convert to seconds
    # since 1970-01-01. also, compare the instrument clock to the GPS based DCL time stamp (if present, does not apply
    # if this is an IMM hosted instrument).
    rct = data['record_time'].astype(np.uint32).values * 1.0    # convert to a float
    mac = datetime.strptime("01-01-1904", "%m-%d-%Y")
    ept = datetime.strptime("01-01-1970", "%m-%d-%Y")
    record_time = []
    offset = []
    for i in range(len(data['time'])):
        rec = mac + timedelta(seconds=rct[i])
        rec.replace(tzinfo=timezone('UTC'))
        record_time.append((rec - ept).total_seconds())
        if 'process_date_time' in data.columns:
            offset.append((rec - data['time'][i]).total_seconds() - 300)    # with correction for processing time

    data['record_time'] = record_time   # replace the instrument time stamp
    if offset:
        data['time_offset'] = offset    # add the estimated instrument clock offset

    # calculate pCO2
    pco2 = []
    k434 = []
    k620 = []

    for i in range(len(data)):
        if data['record_type'][i] == 4:
            # this is a light measurement, calculate the pCO2 concentration
            if not proc_flag or (np.isnan(blanks.k434) and np.isnan(blanks.k620)):
                # We don't have a blank to use in the calculation, or the calibration coefficients are missing
                pco2.append(np.nan)
            else:
                p = co2_pco2wat(data['ratio_434'][i], data['ratio_620'][i], data['thermistor_temperature'][i],
                                cal.coeffs['calt'], cal.coeffs['cala'], cal.coeffs['calb'], cal.coeffs['calc'],
                                blanks.k434, blanks.k620)
                pco2.append(p.item())

            # record the blanks used
            k434.append(blanks.k434)
            k620.append(blanks.k620)

        if data['record_type'][i] == 5:
            # this is a pure water blank measurement, update and save the new blanks
            blanks.k434 = co2_blank(data['ratio_434'][i])
            blanks.k620 = co2_blank(data['ratio_620'][i])
            blanks.save_blanks()

            pco2.append(np.nan)
            k434.append(blanks.k434)
            k620.append(blanks.k620)

    # add the resulting data to the data frame and convert to an xarray data set
    data['pCO2'] = pco2
    data['k434'] = k434
    data['k620'] = k620
    pco2w = data.to_xarray()

    # update the metadata and set up the data for export to NetCDF
    attrs = dict_update(GLOBAL, PCO2W)  # merge global and PCO2W attribute dictionaries into a single dictionary
    if proc_flag:
        pco2w.attrs['processing_level'] = 'processed'
    else:
        pco2w.attrs['processing_level'] = 'parsed'
    pco2w = update_dataset(pco2w, platform, deployment, lat, lon, [depth, depth, depth], attrs)

    return pco2w

<<<<<<< HEAD
    # update the metadata and setup the data set for export to NetCDF
    attrs = dict_update(PCO2W, SHARED) # add the shared attributes
    pCO2 = update_dataset(pCO2, platform, deployment, lat, lon, [depth, depth, depth], attrs)

    # save the file
    pCO2.to_netcdf(outfile, mode='w', format='NETCDF4', engine='h5netcdf', encoding=ENCODING)
=======

def main(argv=None):
    # load the input arguments
    args = inputs(argv)
    infile = os.path.abspath(args.infile)
    outfile = os.path.abspath(args.outfile)
    platform = args.platform
    deployment = args.deployment
    lat = args.latitude
    lon = args.longitude
    depth = args.depth
    serial_number = args.serial

    # process the PCO2W data and save the results to disk
    pco2w = proc_pco2w(infile, platform, deployment, lat, lon, depth, serial_number=serial_number)
    if pco2w:
        pco2w.to_netcdf(outfile, mode='w', format='NETCDF4', engine='netcdf4', encoding=ENCODING)
>>>>>>> aedf0f79


if __name__ == '__main__':
    main()<|MERGE_RESOLUTION|>--- conflicted
+++ resolved
@@ -15,15 +15,9 @@
 from datetime import datetime, timedelta
 from pytz import timezone
 
-<<<<<<< HEAD
-from cgsn_processing.process.common import Coefficients, ENCODING, inputs, dict_update, json2df, update_dataset
-from cgsn_processing.process.configs.attr_pco2w import PCO2W
-from cgsn_processing.process.configs.attr_common import SHARED
-=======
 from cgsn_processing.process.common import Coefficients, NumpyEncoder, ENCODING, inputs, dict_update, json2df, \
     update_dataset
 from cgsn_processing.process.configs.attr_pco2w import GLOBAL, PCO2W
->>>>>>> aedf0f79
 from cgsn_processing.process.finding_calibrations import find_calibration
 
 from pyseas.data.co2_functions import co2_blank, co2_thermistor, co2_pco2wat
@@ -246,14 +240,6 @@
 
     return pco2w
 
-<<<<<<< HEAD
-    # update the metadata and setup the data set for export to NetCDF
-    attrs = dict_update(PCO2W, SHARED) # add the shared attributes
-    pCO2 = update_dataset(pCO2, platform, deployment, lat, lon, [depth, depth, depth], attrs)
-
-    # save the file
-    pCO2.to_netcdf(outfile, mode='w', format='NETCDF4', engine='h5netcdf', encoding=ENCODING)
-=======
 
 def main(argv=None):
     # load the input arguments
@@ -271,7 +257,6 @@
     pco2w = proc_pco2w(infile, platform, deployment, lat, lon, depth, serial_number=serial_number)
     if pco2w:
         pco2w.to_netcdf(outfile, mode='w', format='NETCDF4', engine='netcdf4', encoding=ENCODING)
->>>>>>> aedf0f79
 
 
 if __name__ == '__main__':
