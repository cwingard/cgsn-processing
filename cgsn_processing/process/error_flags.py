#!/usr/bin/env python
# -*- coding: utf-8 -*-
"""
@package cgsn_processing.process.error_flags
@file cgsn_processing/process/error_flags.py
@author Christopher Wingard
@brief Adds variables to a pandas DataFrame for the various error flags produced by the systems
"""
from enum import IntEnum

import pandas as pd
import warnings
warnings.simplefilter(action='ignore', category=pd.errors.PerformanceWarning)


# Set up the error flag enumeration class for the CPM Supervisor
class SupervErrorFlagCPM(IntEnum):
    efc_no_errors = 0x00000000
    efc_sbd_hardware_failure = 0x00000001
    efc_sbd_antenna_fault = 0x00000002
    efc_sbd_no_comms = 0x00000004
    efc_sbd_timeout_exceeded = 0x00000008
    efc_sbd_bad_message_received = 0x00000010
    efc_main_v_out_of_range = 0x00000020
    efc_main_c_out_of_range = 0x00000040
    efc_bbatt_v_out_of_range = 0x00000080
    efc_bbatt_c_out_of_range = 0x00000100
    efc_seascan_pps_fault = 0x00000200
    efc_gps_pps_fault = 0x00000400
    efc_wake_from_unknown_source = 0x00000800
    efc_no_psc_data = 0x00001000
    efc_psc_main_v_and_main_v_disagree = 0x00002000
    efc_psc_main_c_and_main_c_disagree = 0x00004000
    efc_no_cpm_heartbeat = 0x00008000
    efc_heartbeat_threshold_exceeded_power_cycling_cpm = 0x00010000
    efc_iseawater_gflt_sbd_pos_out_of_allowable_range = 0x00020000
    efc_iseawater_gflt_sbd_gnd_out_of_allowable_range = 0x00040000
    efc_iseawater_gflt_gps_pos_out_of_allowable_range = 0x00080000
    efc_iseawater_gflt_gps_gnd_out_of_allowable_range = 0x00100000
    efc_iseawater_gflt_main_pos_out_of_allowable_range = 0x00200000
    efc_iseawater_gflt_main_gnd_out_of_allowable_range = 0x00400000
    efc_iseawater_gflt_9522_fw_pos_out_of_allowable_range = 0x00800000
    efc_iseawater_gflt_9522_fw_gnd_out_of_allowable_range = 0x01000000
    efc_leak_det1_exceeded_limit = 0x02000000
    efc_leak_det2_exceeded_limit = 0x04000000
    efc_i2c_communication_error = 0x08000000
    efc_uart_communication_error = 0x10000000
    efc_cpm_dead_recommend_switchover = 0x20000000
    efc_channel_pic_over_current = 0x40000000
    efc_mpic_brown_out_reset = 0x80000000


# Set up the error flag enumeration class for the DCL Supervisor
class SupervErrorFlagDCL(IntEnum):
    efd_no_errors = 0x00000000
    efd_vmain_out_of_normal_range = 0x00000001
    efd_imain_out_of_normal_range = 0x00000002
    efd_iseawater_gflt_iso3v3_pos_out_of_allowable_range = 0x00000004
    efd_iseawater_gflt_iso3v3_gnd_out_of_allowable_range = 0x00000008
    efd_iseawater_gflt_vmain_pos_out_of_allowable_range = 0x00000010
    efd_iseawater_gflt_vmain_gnd_out_of_allowawble_range = 0x00000020
    efd_iseawater_gflt_inst_pos_out_of_allowable_range = 0x00000040
    efd_iseawater_gflt_inst_gnd_out_of_allowable_range = 0x00000080
    efd_iseawater_volt_src_4_v_out_of_allowable_range = 0x00000100
    efd_iseawater_volt_src_4_gnd_out_of_allowable_range = 0x00000200
    efd_leak_0_voltage_exceeded_limit = 0x00000400
    efd_leak_1_voltage_exceeded_limit = 0x00000800
    efd_chpic_overcurrent_fault_exists = 0x00001000
    efd_chpic_addr_1_not_responding = 0x00002000
    efd_chpic_addr_2_not_responding = 0x00004000
    efd_chpic_addr_3_not_responding = 0x00008000
    efd_chpic_addr_4_not_responding = 0x00010000
    efd_chpic_addr_5_not_responding = 0x00020000
    efd_chpic_addr_6_not_responding = 0x00040000
    efd_chpic_addr_7_not_responding = 0x00080000
    efd_chpic_addr_8_not_responding = 0x00100000
    efd_i2c_error = 0x00200000
    efd_uart_error = 0x00400000
    efd_mpic_brown_out_reset = 0x00800000


# Set up the various error flag enumeration classes for the PSC
class PwrsysOverrideFlag(IntEnum):
    efo_no_override = 0x0000
    efo_wt1_connect = 0x0001
    efo_wt2_connect = 0x0002
    efo_pv1_connect = 0x0004
    efo_pv2_connect = 0x0008
    efo_pv3_connect = 0x0010
    efo_pv4_connect = 0x0020
    efo_fc1_connect = 0x0040
    efo_fc2_connect = 0x0080
    efo_hipwr_control = 0x0100
    efo_hipwr_reset = 0x0200
    efo_external_power = 0x0400


class PwrsysErrorFlag1(IntEnum):
    ef1_no_error = 0x00000000
    ef1_battery1_of_string1_overtemp = 0x00000001
    ef1_battery2_of_string1_overtemp = 0x00000002
    ef1_battery1_of_string2_overtemp = 0x00000004
    ef1_battery2_of_string2_overtemp = 0x00000008
    ef1_battery1_of_string3_overtemp = 0x00000010
    ef1_battery2_of_string3_overtemp = 0x00000020
    ef1_battery1_of_string4_overtemp = 0x00000040
    ef1_battery2_of_string4_overtemp = 0x00000080
    ef1_battery_string_1_fuse_blown = 0x00000100
    ef1_battery_string_2_fuse_blown = 0x00000200
    ef1_battery_string_3_fuse_blown = 0x00000400
    ef1_battery_string_4_fuse_blown = 0x00000800
    ef1_battery_string_1_charging_sensor_fault = 0x00001000
    ef1_battery_string_1_discharging_sensor_fault = 0x00002000
    ef1_battery_string_2_charging_sensor_fault = 0x00004000
    ef1_battery_string_2_discharging_sensor_fault = 0x00008000
    ef1_battery_string_3_charging_sensor_fault = 0x00010000
    ef1_battery_string_3_discharging_sensor_fault = 0x00020000
    ef1_battery_string_4_charging_sensor_fault = 0x00040000
    ef1_battery_string_4_discharging_sensor_fault = 0x00080000
    ef1_pv1_sensor_fault = 0x00100000
    ef1_pv2_sensor_fault = 0x00200000
    ef1_pv3_sensor_fault = 0x00400000
    ef1_pv4_sensor_fault = 0x00800000
    ef1_wt1_sensor_fault = 0x01000000
    ef1_wt2_sensor_fault = 0x02000000
    ef1_eeprom_access_fault = 0x04000000
    ef1_rtclk_access_fault = 0x08000000
    ef1_external_power_sensor_fault = 0x10000000
    ef1_psc_hotel_power_sensor_fault = 0x20000000
    ef1_psc_internal_overtemp_fault = 0x40000000
    ef1_hipwr_dc_dc_converter_fuse_blown = 0x80000000


class PwrsysErrorFlag2(IntEnum):
    ef2_no_error = 0x00000000
    ef2_buoy_24v_power_sensor_fault = 0x00000001
    ef2_buoy_24v_power_over_voltage_fault = 0x00000002
    ef2_buoy_24v_power_under_voltage_fault = 0x00000004
    ef2_fuse_5v_blown_non_critical = 0x00000008
    ef2_wt1_control_relay_fault = 0x00000010
    ef2_wt2_control_relay_fault = 0x00000020
    ef2_pv1_control_relay_fault = 0x00000040
    ef2_pv2_control_relay_fault = 0x00000080
    ef2_pv3_control_relay_fault = 0x00000100
    ef2_pv4_control_relay_fault = 0x00000200
    ef2_fc1_control_relay_fault = 0x00000400
    ef2_fc2_control_relay_fault = 0x00000800
    ef2_cvt_swg_fault = 0x00001000
    ef2_cvt_general_fault = 0x00002000
    ef2_psc_hard_reset_flag = 0x00004000
    ef2_psc_power_on_reset_flag = 0x00008000
    ef2_wt1_fuse_blown = 0x00010000
    ef2_wt2_fuse_blown = 0x00020000
    ef2_pv1_fuse_blown = 0x00040000
    ef2_pv2_fuse_blown = 0x00080000
    ef2_pv3_fuse_blown = 0x00100000
    ef2_pv4_fuse_blown = 0x00200000
    ef2_cvt_shut_down_due_to_low_input_voltage = 0x00400000


class PwrsysErrorFlag3(IntEnum):
    ef3_no_error = 0x00000000
    ef3_cvt_board_temp_over_100C = 0x00000001
    ef3_interlock_output_supply_fuse_blown = 0x00000002
    ef3_interlock_status_1_supply_fuse_blown = 0x00000004
    ef3_interlock_status_2_supply_fuse_blown = 0x00000008
    ef3_input_1_fuse_blown = 0x00000010
    ef3_input_2_fuse_blown = 0x00000020
    ef3_input_3_fuse_blown = 0x00000040
    ef3_input_4_fuse_blown = 0x00000080
    ef3_over_5v_voltage = 0x00000100
    ef3_under_5v_voltage = 0x00000200
    ef3_output_sensor_circuit_power_over_voltage = 0x00000400
    ef3_output_sensor_circuit_power_under_voltage = 0x00000800
    ef3_p_swgf_sensor_circuit_power_over_voltage = 0x00001000
    ef3_p_swgf_sensor_circuit_power_under_voltage = 0x00002000
    ef3_n_swgf_sensor_circuit_power_over_voltage = 0x00004000
    ef3_n_swgf_sensor_circuit_power_under_voltage = 0x00008000
    ef3_raw_24v_input_power_sensor_fault = 0x00010000
    ef3_cvt_24v_hotel_power_sensor_fault = 0x00020000
    ef3_interlock_supply_output_sensor_fault = 0x00040000
    ef3_interlock_status_1_sensor_fault = 0x00080000
    ef3_interlock_status_2_sensor_fault = 0x00100000
    ef3_interlock_input_sensor_fault = 0x00200000
    ef3_p_swgf_occured = 0x00400000
    ef3_n_swgf_occured = 0x00800000
    ef3_input_1_sensor_fault = 0x01000000
    ef3_input_2_sensor_fault = 0x02000000
    ef3_input_3_sensor_fault = 0x04000000
    ef3_input_4_sensor_fault = 0x08000000
    ef3_high_voltage_output_current_sensor_fault = 0x10000000
    ef3_high_voltage_output_voltage_sensor_fault = 0x20000000
    ef3_p_swgf_sensor_fault = 0x40000000
    ef3_n_swgf_sensor_fault = 0x80000000


class MPEAErrorFlag1(IntEnum):
    ef1_no_error = 0x00000000
    ef1_high_voltage_input_undervoltage = 0x00000001
    ef1_high_voltage_input_overvoltage = 0x00000002
    ef1_high_voltage_input_power_sensor_fault = 0x00000004
    ef1_mpm_internal_over_temp = 0x00000008
    ef1_mpea_hotel_power_coverter_over_temp = 0x00000010
    ef1_5v_hotel_power_undervoltage = 0x00000020
    ef1_5v_hotel_power_overvoltage = 0x00000040
    ef1_microcontroller_core_undervoltage = 0x00000080
    ef1_microcontroller_core_overvoltage = 0x00000100
    ef1_hotel_power_status_sensor_fault = 0x00000200
    ef1_mpea_reset_flag = 0x00000400
    ef1_converter_1_input_overcurrent = 0x00000800
    ef1_converter_1_output_overvoltage = 0x00001000
    ef1_converter_1_output_undervoltage = 0x00002000
    ef1_converter_1_output_overcurent = 0x00004000
    ef1_converter_1_dc_converter_fault = 0x00008000
    ef1_converter_1_input_sensor_fault = 0x00010000
    ef1_converter_1_output_sensor_fault = 0x00020000
    ef1_converter_2_input_overcurrent = 0x00040000
    ef1_converter_2_output_overvoltage = 0x00080000
    ef1_converter_2_output_undervoltage = 0x00100000
    ef1_converter_2_output_overcurrent = 0x00200000
    ef1_converter_2_dc_converter_fault = 0x00400000
    ef1_converter_2_input_sensor_fault = 0x00800000
    ef1_converter_2_output_sensor_fault = 0x01000000
    ef1_converter_3_input_overcurrent = 0x02000000
    ef1_converter_3_output_overvoltage = 0x04000000
    ef1_converter_3_output_undervoltage = 0x08000000
    ef1_converter_3_output_overcurrent = 0x10000000
    ef1_converter_3_dc_converter_fault = 0x20000000
    ef1_converter_3_input_sensor_fault = 0x40000000
    ef1_converter_3_output_sensor_fault = 0x80000000


class MPEAErrorFlag2(IntEnum):
    ef2_no_error = 0x00000000
    ef2_converter_4_input_overcurrent = 0x00000001
    ef2_converter_4_output_overvoltage = 0x00000002
    ef2_converter_4_output_undervoltage = 0x00000004
    ef2_converter_4_output_overcurrent = 0x00000008
    ef2_converter_4_dc_converter_fault = 0x00000010
    ef2_converter_4_input_sensor_fault = 0x00000020
    ef2_converter_4_output_sensor_fault = 0x00000040


def derive_multi_flags(flag_class, flag_name, df):
    """
    Uses the enumeration flag classes from above to quickly set values for the
    flag values in the DataFrame. Returns the DataFrame with the newly created
    variables.
    """
    df = df.copy()  # make a copy of the DataFrame to avoid modifying the original
    for name, member in flag_class.__members__.items():
        flag = []
        for row in df.itertuples():
            # grab the flag value
            x = row._asdict()[flag_name]
            if not isinstance(x, int):
                # convert it to an integer if still a string
                x = int(x, 16)
            # compare via a logical AND bitwise operation to the flags
            if not flag_class[name] & x:
                # set the flag to "false", or 0, if the bitwise operation is 0
                flag.append(0)
            else:
                # set to 1, or "true" for this flag condition
                flag.append(1)

        # add the flag variable to the data frame
        df[name] = flag

    return df


def derive_single_flags(flag_class, flag_name, df):
    """
    Uses the enumeration flag class from above to quickly set values for the
    flag values in the DataFrame. Returns the DataFrame with the newly created
    variables.
    """
    df = df.copy()  # make a copy of the DataFrame to avoid modifying the original
    for name, member in flag_class.__members__.items():
        flag = []
        for row in df.itertuples():
            # grab the flag value
<<<<<<< HEAD
            x = row._asdict()[value]
            if not isinstance(x, (np.int, np.int32, np.int64)):
=======
            x = row._asdict()[flag_name]
            if not isinstance(x, int):
>>>>>>> 3149a239
                # convert it to an integer if still a string
                x = int(x, 16)
            # compare via a logical OR bitwise operation to the flags
            if not flag_class[name] | x:
                # set the flag to "false", or 0, if the bitwise operation is 0
                flag.append(0)
            else:
                # set to 1, or "true" for this flag condition
                flag.append(1)

        # add the flag variable to the data frame
        df[name] = flag

    return df<|MERGE_RESOLUTION|>--- conflicted
+++ resolved
@@ -281,13 +281,8 @@
         flag = []
         for row in df.itertuples():
             # grab the flag value
-<<<<<<< HEAD
-            x = row._asdict()[value]
-            if not isinstance(x, (np.int, np.int32, np.int64)):
-=======
             x = row._asdict()[flag_name]
             if not isinstance(x, int):
->>>>>>> 3149a239
                 # convert it to an integer if still a string
                 x = int(x, 16)
             # compare via a logical OR bitwise operation to the flags
